--- conflicted
+++ resolved
@@ -79,25 +79,6 @@
     let (words, contexts, frequencies) = pyex!(rust_cooccurence_matrix(
         sequences.into_par_iter(),
         pyex!(extract_value!(kwargs, "window_size", usize))?.unwrap_or(3),
-<<<<<<< HEAD
-    );
-
-    let words = PyArray1::<NodeT>::new(gil.python(), [len], false);
-    let contexts = PyArray1::<NodeT>::new(gil.python(), [len], false);
-    let frequencies = PyArray1::<f64>::new(gil.python(), [len], false);
-
-    iter.enumerate()
-        .for_each(|(i, ((node1, node2), frequency))| unsafe {
-            *words.uget_mut([i]) = node1;
-            *contexts.uget_mut([i]) = node2;
-            *frequencies.uget_mut([i]) = frequency;
-        });
-
-    Ok((
-        words.to_owned(),
-        contexts.to_owned(),
-        frequencies.to_owned(),
-=======
         len,
         pyex!(extract_value!(kwargs, "verbose", bool))?.unwrap_or(true),
     ))?;
@@ -106,7 +87,6 @@
         to_nparray_1d!(gil, words, NodeT),
         to_nparray_1d!(gil, contexts, NodeT),
         to_nparray_1d!(gil, frequencies, f64),
->>>>>>> b1212125
     ))
 }
 
@@ -114,16 +94,12 @@
 impl EnsmallenGraph {
     
     #[args(py_kwargs = "**")]
-<<<<<<< HEAD
     #[text_signature = "($self, walk_length, *, window_size, iterations, return_weight, explore_weight, change_edge_type_weight, change_node_type_weight, dense_node_mapping, max_neighbours, random_state)"]
-=======
-    #[text_signature = "($self, length, *, window_size, iterations, return_weight, explore_weight, change_edge_type_weight, change_node_type_weight, dense_node_mapping, max_neighbours, random_state, verbose)"]
->>>>>>> b1212125
     /// Return cooccurence matrix-based triples of words, contexts and frequencies.
     ///
     /// Parameters
     /// ---------------------
-    /// length: int,
+    /// walk_length: int,
     ///     Maximal length of the random walk.
     ///     On graphs without traps, all walks have this length.
     /// window_size: int = 4,
@@ -186,38 +162,16 @@
 
         let parameters = pyex!(self.build_walk_parameters(length, kwargs))?;
 
-<<<<<<< HEAD
-        let (len, iter) = pyex!(self.graph.cooccurence_matrix(
-=======
         let (words, contexts, frequencies) = pyex!(self.graph.cooccurence_matrix(
->>>>>>> b1212125
             &parameters,
             pyex!(extract_value!(kwargs, "window_size", usize))?.unwrap_or(3),
             pyex!(extract_value!(kwargs, "verbose", bool))?.unwrap_or(true),
         ))?;
 
-<<<<<<< HEAD
-        let words = PyArray1::<NodeT>::new(gil.python(), [len], false);
-        let contexts = PyArray1::<NodeT>::new(gil.python(), [len], false);
-        let frequencies = PyArray1::<f64>::new(gil.python(), [len], false);
-
-        iter.enumerate()
-            .for_each(|(i, ((node1, node2), frequency))| unsafe {
-                *words.uget_mut([i]) = node1;
-                *contexts.uget_mut([i]) = node2;
-                *frequencies.uget_mut([i]) = frequency;
-            });
-
-        Ok((
-            words.to_owned(),
-            contexts.to_owned(),
-            frequencies.to_owned(),
-=======
         Ok((
             to_nparray_1d!(gil, words, NodeT),
             to_nparray_1d!(gil, contexts, NodeT),
             to_nparray_1d!(gil, frequencies, f64),
->>>>>>> b1212125
         ))
     }
 

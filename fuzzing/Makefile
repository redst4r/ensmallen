--- conflicted
+++ resolved
@@ -8,45 +8,29 @@
 libfuzz_from_csv:
 	(\
 	cd graph_harness;\
-<<<<<<< HEAD
+	cargo update;\
 	cargo fuzz run from_csv ../$(CORPUS_FOLDER)/from_csv/ -- -timeout=$(TIMEOUT) -rss_limit_mb=$(MAX_RAM) -max_len=$(MAX_LEN) -seed=$(SEED); \
-=======
-	cargo update;\
-	cargo fuzz run from_csv ../$(CORPUS_FOLDER)/from_csv/ -- -timeout=$(TIMEOUT); \
->>>>>>> f54d4f4b
 	)
 
 libfuzz_from_vec:
 	(\
 	cd graph_harness;\
-<<<<<<< HEAD
+	cargo update;\
 	cargo fuzz run from_vec ../$(CORPUS_FOLDER)/from_vec/ -- -timeout=$(TIMEOUT) -rss_limit_mb=$(MAX_RAM) -max_len=$(MAX_LEN) -seed=$(SEED);\
-=======
-	cargo update;\
-	cargo fuzz run from_vec ../$(CORPUS_FOLDER)/from_vec/ -- -timeout=$(TIMEOUT); \
->>>>>>> f54d4f4b
 	)
 
 hfuzz_from_csv:
 	(\
 	cd honggfuzz/from_csv;\
-<<<<<<< HEAD
+	cargo update;\
 	HFUZZ_INPUT="../../$(CORPUS_FOLDER)/from_csv/" HFUZZ_RUN_ARGS="-t $(TIMEOUT) --rlimit_rss $(MAX_RAM) --max_file_size $(MAX_LEN) -P --exit_upon_crash" RUSTFLAGS="-Z sanitizer=address" cargo hfuzz run from_csv; \
-=======
-	cargo update;\
-	HFUZZ_INPUT="../../$(CORPUS_FOLDER)/from_csv/" HFUZZ_RUN_ARGS="-t $(TIMEOUT) -P --exit_upon_crash" RUSTFLAGS="-Z sanitizer=address" cargo hfuzz run from_csv; \
->>>>>>> f54d4f4b
 	)
 
 hfuzz_from_vec:
 	(\
 	cd honggfuzz/from_vec;\
-<<<<<<< HEAD
+	cargo update;\
 	HFUZZ_INPUT="../../$(CORPUS_FOLDER)/from_vec/" HFUZZ_RUN_ARGS="-t $(TIMEOUT) --rlimit_rss $(MAX_RAM) --max_file_size $(MAX_LEN) -P --exit_upon_crash" RUSTFLAGS="-Z sanitizer=address" cargo hfuzz run from_vec; \
-=======
-	cargo update;\
-	HFUZZ_INPUT="../../$(CORPUS_FOLDER)/from_vec/" HFUZZ_RUN_ARGS="-t $(TIMEOUT) -P --exit_upon_crash" RUSTFLAGS="-Z sanitizer=address" cargo hfuzz run from_vec; \
->>>>>>> f54d4f4b
 	)
 
 afl_from_csv:

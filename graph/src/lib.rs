--- conflicted
+++ resolved
@@ -170,10 +170,8 @@
 mod builder;
 pub use builder::*;
 
-<<<<<<< HEAD
 mod from_pq;
 pub use from_pq::*;
-=======
+
 mod pagerank;
-pub use pagerank::*;
->>>>>>> 5565a027
+pub use pagerank::*;
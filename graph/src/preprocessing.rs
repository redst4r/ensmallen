use super::*;
use hashbrown::HashMap;
use indicatif::{ProgressBar, ProgressIterator, ProgressStyle};
use rand::seq::SliceRandom;
use rand::thread_rng;
use rayon::prelude::*;
use vec_rand::gen_random_vec;
use vec_rand::xorshift::xorshift as rand_u64;

<<<<<<< HEAD
#[macro_export]
macro_rules! max {
    ($a: expr, $b: expr) => {
        if $a >= $b {
            $a
        } else {
            $b
        }
    };
}

#[macro_export]
macro_rules! min {
    ($a: expr, $b: expr) => {
        if $a < $b {
            $a
        } else {
            $b
        }
    };
}

=======
>>>>>>> 97e8fe97
fn binary_skipgram_vector_length(walk_length: usize, window_size: usize) -> usize {
    (0..walk_length)
        .map(|i| {
            min!(walk_length, i + window_size + 1)
                - if i > window_size { i - window_size } else { 0 }
                - 1
        })
        .sum()
}

/// # Preprocessing for ML algorithms on graph.
impl Graph {
    fn binary_skipgram(
        &self,
        walk: &[usize],
        window_size: Option<usize>,
        negative_samples: Option<f64>,
        shuffle: Option<bool>,
        seed: u64,
    ) -> ((Vec<usize>, Vec<usize>), Vec<u8>) {
        let _negative_samples = negative_samples.unwrap_or(1.0);
        let _window_size = window_size.unwrap_or(4);
        let _shuffle = shuffle.unwrap_or(true);
        let _seed = seed ^ SEED_XOR as u64;

        let vector_length: usize = binary_skipgram_vector_length(walk.len(), _window_size);
        // create the positive data
        let total_length = (vector_length as f64 * (1.0 + _negative_samples)) as usize;
        let mut words: Vec<NodeT> = Vec::with_capacity(total_length);
        let mut contexts: Vec<NodeT> = Vec::with_capacity(total_length);
        for (i, wi) in walk.iter().enumerate() {
            let window_start = if i > _window_size {
                i - _window_size
            } else {
                0
            };
            let window_end = min!(walk.len(), i + _window_size + 1);
            let delta = window_end - window_start - 1;
            words.extend_from_slice(&vec![*wi; delta][..]);
            contexts.extend_from_slice(&walk[window_start..i]);
            contexts.extend_from_slice(&walk[i + 1..window_end]);
        }
        let mut labels = vec![1; vector_length];

        if _negative_samples > 0.0 {
            // TODO! This thing can create false negatives!!
            // The issue was already present in the original TensorFlow implementation.
            let num_negatives = (vector_length as f64 * _negative_samples) as usize;
            let nodes_number = self.get_nodes_number();
            let words_neg: Vec<NodeT> = gen_random_vec(num_negatives, _seed)
                .iter()
                .map(|i| walk[(*i as NodeT) % walk.len()])
                .collect();
            let contexts_seed = rand_u64(_seed);
            let contexts_neg: Vec<NodeT> = gen_random_vec(num_negatives, contexts_seed)
                .iter()
                .map(|i| (*i as NodeT) % nodes_number)
                .collect();
            let labels_neg = vec![0; num_negatives];
            // merge positives and negatives labels
            words.extend(words_neg.iter());
            contexts.extend(contexts_neg.iter());
            labels.extend(labels_neg.iter());
        }
        if _shuffle {
            let mut indices: Vec<usize> = (0..words.len() as usize).collect();
            indices.shuffle(&mut thread_rng());
            words = indices.iter().map(|i| words[*i]).collect();
            contexts = indices.iter().map(|i| contexts[*i]).collect();
            labels = indices.iter().map(|i| labels[*i]).collect();
        }
        ((words, contexts), labels)
    }

    /// Return training batches for BinarySkipGram model.
    ///
    /// The batch is composed of a tuple as the following:
    ///
    /// - (Central node, contextual node): the tuple of nodes
    /// - Label: boolean label representing if given nodes are actually in the
    ///     local context or are randomly sampled.
    ///
    /// # Arguments
    ///
    /// * seed: usize - The seed for partial reproducibility.
    /// * walk_parameters: &WalksParameters - the weighted walks parameters.
    /// * window_size: Option<usize> - Window size to consider for the sequences.
    /// * negative_samples: Option<f64>,
    ///     Factor of negative samples to use.
    ///     This is the factor for the number of non-context nodes to return
    ///     as negatives in any given batch.
    /// * shuffle: Option<bool>,
    ///
    /// # Implementation Details
    /// In order to correctly compute the positives and negatives, we would need to make a
    /// k-th order transitive closure (which is equivalent to raising to the k-th the
    /// adiacency matrix of the graph). This could result in multipying by k the number of
    /// edges in the graph. This k is the window size, therefore, this would greately increase
    /// the memory needed to correctly compute the associated graph. Or alternitivelty
    /// we would need check the neighbors of each node in the walk, which will greately slow
    /// the computation.
    ///
    /// Thererefore, **when we generate negatives, we just check that the edges is not present
    /// in the original graph**, this is just an approxiamation we do to make the problem
    /// tractable.
    pub fn binary_skipgrams(
        &self,
        seed: usize,
        walk_parameters: &WalksParameters,
        window_size: Option<usize>,
        negative_samples: Option<f64>,
        shuffle: Option<bool>,
    ) -> Result<((Vec<usize>, Vec<usize>), Vec<u8>), String> {
        // Compute the walks
        let walks = self.walk(walk_parameters)?;
        // Setup the cumulative sum (this compute the index for the windows of each node,
        // this is only done to be able to parallelize)
        let mut cumsum: Vec<usize> = Vec::with_capacity(walks.len());
        let _window_size = window_size.unwrap_or(4);
        let _negative_samples = negative_samples.unwrap_or(1.0);

        if _negative_samples < 0.0 || !_negative_samples.is_finite() {
            return Err(String::from("Negative sample must be a posive real value."));
        }

        for i in 0..walks.len() {
            let new_value = (binary_skipgram_vector_length(walks[i].len(), _window_size) as f64
                * (1.0 + _negative_samples)) as usize;
            cumsum.push(if i == 0 {
                new_value
            } else {
                cumsum[i - 1] + new_value
            });
        }

        let vector_length = cumsum[cumsum.len() - 1];
        // setup the result vectors
        let mut words = vec![0; vector_length];
        let mut contexts = vec![0; vector_length];
        let mut labels = vec![1; vector_length];
        {
            let mut words_indices = Vec::new();
            let mut remaining_words_array = words.as_mut_slice();
            let mut contexts_indices = Vec::new();
            let mut remaining_contexts_array = contexts.as_mut_slice();
            let mut labels_indices = Vec::new();
            let mut remaining_labels_array = labels.as_mut_slice();
            for i in 0..cumsum.len() {
                let start = if i == 0 { 0 } else { cumsum[i - 1] };
                let (words_left, words_right) =
                    remaining_words_array.split_at_mut(cumsum[i] - start);
                let (contexts_left, contexts_right) =
                    remaining_contexts_array.split_at_mut(cumsum[i] - start);
                let (labels_left, labels_right) =
                    remaining_labels_array.split_at_mut(cumsum[i] - start);
                words_indices.push(words_left);
                contexts_indices.push(contexts_left);
                labels_indices.push(labels_left);
                remaining_words_array = words_right;
                remaining_contexts_array = contexts_right;
                remaining_labels_array = labels_right;
            }

            walks
                .par_iter()
                .zip(words_indices.par_iter_mut())
                .zip(contexts_indices.par_iter_mut())
                .zip(labels_indices.par_iter_mut())
                .enumerate()
                .for_each(
                    |(i, (((walk, words_index), contexts_index), labels_index))| {
                        let ((_words, _contexts), _labels) = self.binary_skipgram(
                            walk,
                            window_size,
                            Some(_negative_samples),
                            shuffle,
                            (seed + i) as u64,
                        );
                        (*words_index).copy_from_slice(&_words);
                        (*contexts_index).copy_from_slice(&_contexts);
                        (*labels_index).copy_from_slice(&_labels);
                    },
                );
        }

        Ok(((words, contexts), labels))
    }

    /// Return training batches for Node2Vec models.
    ///
    /// The batch is composed of a tuple as the following:
    ///
    /// - (Contexts indices, central nodes indices): the tuple of nodes
    ///
    /// This does not provide any output value as the model uses NCE loss
    /// and basically the central nodes that are fed as inputs work as the
    /// outputs value.
    ///
    /// # Arguments
    ///
    /// * walk_parameters: &WalksParameters - the weighted walks parameters.
    /// * window_size: Option<usize> - Window size to consider for the sequences.
    /// * shuffle: Option<bool> - Wethever to shuffle the vectors on return.
    ///
    pub fn node2vec(
        &self,
        walk_parameters: &WalksParameters,
        window_size: Option<usize>,
        shuffle: Option<bool>,
    ) -> Result<(Vec<Vec<usize>>, Vec<usize>), String> {
        // do the walks and check the result
        let walks = self.walk(walk_parameters)?;

        let _window_size = window_size.unwrap_or(4);
        let _shuffle: bool = shuffle.unwrap_or(true);
        let context_length = _window_size * 2;

        let mut walks_centers: Vec<Vec<NodeT>> =
            walks.par_iter().map(|walk| vec![0; walk.len()]).collect();
        let mut walks_filters: Vec<Vec<bool>> = walks
            .par_iter()
            .map(|walk| vec![false; walk.len()])
            .collect();
        let mut contexts: Vec<Vec<NodeT>> = walks
            .par_iter()
            .zip(walks_centers.par_iter_mut())
            .zip(walks_filters.par_iter_mut())
            .map(|((walk, centers), filters)| {
                walk.iter()
                    .enumerate()
                    .zip(centers.iter_mut())
                    .map(|((i, word), center)| {
                        let start = if i <= _window_size {
                            0
                        } else {
                            i - _window_size
                        };
                        let end = min!(walk.len(), i + _window_size);
                        *center = *word;
                        let context: Vec<NodeT> = walk[start..end].to_vec();
                        context
                    })
                    .zip(filters.iter_mut())
                    .filter_map(|(context, filter)| {
                        if context.len() == context_length {
                            *filter = true;
                            Some(context)
                        } else {
                            *filter = false;
                            None
                        }
                    })
                    .collect::<Vec<Vec<NodeT>>>()
            })
            .flatten()
            .collect();

        let filters: Vec<bool> = walks_filters.iter().flatten().cloned().collect();

        let mut centers: Vec<NodeT> = walks_centers
            .iter()
            .flatten()
            .cloned()
            .zip(filters.iter())
            .filter_map(|(center, filter)| if *filter { Some(center) } else { None })
            .collect();

        if _shuffle {
            let mut indices: Vec<usize> = (0..centers.len() as usize).collect();
            indices.shuffle(&mut thread_rng());

            contexts = indices.par_iter().map(|i| contexts[*i].clone()).collect();
            centers = indices.par_iter().map(|i| centers[*i]).collect();
        }

        Ok((contexts, centers))
    }

    /// Return triple with CSR representation of cooccurrence matrix.
    ///
    /// The first vector has the sources, the second vector the destinations
    /// and the third one contains the min-max normalized frequencies.
    ///
    /// # Arguments
    ///
    /// * parameters: &WalksParameters - the walks parameters.
    /// * window_size: Option<usize> - Window size to consider for the sequences.
    /// * verbose: Option<bool>,
    ///     Wethever to show the progress bars.
    ///     The default behaviour is false.
    ///     
    pub fn cooccurence_matrix(
        &self,
        walks_parameters: &WalksParameters,
        window_size: Option<usize>,
        verbose: Option<bool>,
    ) -> Result<(Vec<NodeT>, Vec<NodeT>, Vec<f64>), String> {
        let _verbose = verbose.unwrap_or(false);
        let _window_size = window_size.unwrap_or(4);

        let walks = self.walk(walks_parameters)?;

        let mut cooccurence_matrix: HashMap<(NodeT, NodeT), f64> = HashMap::new();
        let pb1 = if _verbose {
            let pb1 = ProgressBar::new(walks.len() as u64);
            pb1.set_style(ProgressStyle::default_bar().template(
                "Computing cooccurrence mapping {spinner:.green} [{elapsed_precise}] [{bar:40.cyan/blue}] ({pos}/{len}, ETA {eta})",
            ));
            pb1.set_draw_delta(walks.len() as u64 / 100);
            pb1
        } else {
            ProgressBar::hidden()
        };

        for i in (0..walks.len()).progress_with(pb1) {
            let walk = &walks[i];
            let walk_length = walk.len();
            for (central_index, &central_word_id) in walk.iter().enumerate() {
                for distance in 1..1 + _window_size {
                    if central_index + distance >= walk_length {
                        break;
                    }
                    let context_id = walk[central_index + distance];
                    if central_word_id < context_id {
                        *cooccurence_matrix
                            .entry((central_word_id, context_id))
                            .or_insert(0.0) += 1.0 / distance as f64;
                    } else {
                        *cooccurence_matrix
                            .entry((context_id, central_word_id))
                            .or_insert(0.0) += 1.0 / distance as f64;
                    }
                }
            }
        }

        let elements = cooccurence_matrix.len() * 2;
        let mut max_frequency = 0.0;
        let mut words: Vec<NodeT> = vec![0; elements];
        let mut contexts: Vec<NodeT> = vec![0; elements];
        let mut frequencies: Vec<f64> = vec![0.0; elements];
        let pb2 = if _verbose {
            let pb2 = ProgressBar::new(cooccurence_matrix.len() as u64);
            pb2.set_style(ProgressStyle::default_bar().template(
                "Converting mapping into CSR matrix {spinner:.green} [{elapsed_precise}] [{bar:40.cyan/blue}] ({pos}/{len}, ETA {eta})",
            ));
            pb2.set_draw_delta(cooccurence_matrix.len() as u64 / 100);
            pb2
        } else {
            ProgressBar::hidden()
        };

        cooccurence_matrix
            .iter()
            .progress_with(pb2)
            .enumerate()
            .for_each(|(i, ((word, context), frequency))| {
                let (k, j) = (i * 2, i * 2 + 1);
                if *frequency > max_frequency {
                    max_frequency = *frequency;
                }
                words[k] = *word;
                words[j] = words[k];
                contexts[k] = *context;
                contexts[j] = contexts[k];
                frequencies[k] = *frequency;
                frequencies[j] = frequencies[k];
            });

        frequencies
            .par_iter_mut()
            .for_each(|frequency| *frequency /= max_frequency);

        Ok((words, contexts, frequencies))
    }

    /// Returns triple with source nodes, destination nodes and labels for training model for link prediction.
    ///
    /// # Arguments
    ///
    /// * idx:u64 - The index of the batch to generate, behaves like a random seed,
    /// * batch_size:usize - The maximal size of the batch to generate,
    /// * negative_samples: Option<f64> - The component of netagetive samples to use,
    /// * graph_to_avoid: Option<&Graph> - The graph whose edges are to be avoided during the generation of false negatives,
    ///
    pub fn link_prediction(
        &self,
        idx: u64,
        batch_size: usize,
        negative_samples: Option<f64>,
        graph_to_avoid: Option<&Graph>,
        avoid_self_loops: Option<bool>,
    ) -> Result<(Vec<Vec<NodeT>>, Vec<u8>), String> {
        // xor the seed with a constant so that we have a good amount of 0s and 1s in the number
        // even with low values (this is needed becasue the seed 0 make xorshift return always 0)
        let seed = idx ^ SEED_XOR as u64;
        // extract options
        let _negative_samples = negative_samples.unwrap_or(1.0);

        if _negative_samples < 0.0 || !_negative_samples.is_finite() {
            return Err(String::from("Negative sample must be a posive real value."));
        }

        let _avoid_self_loops = avoid_self_loops.unwrap_or(false);
        // The number of negatives is given by computing their fraction of batchsize
        let negatives_number: usize =
            ((batch_size as f64 / (1.0 + _negative_samples)) * _negative_samples) as usize;
        // All the remaining values then are positives
        let positives_number: usize = batch_size - negatives_number;

        let edges_number = self.get_edges_number() as u64;
        // generate a random vec of u64s and use them as indices
        let positives: Vec<Vec<NodeT>> = gen_random_vec(positives_number, seed)
            .into_par_iter()
            // to extract the random edges
            .map(|random_value| (random_value % edges_number) as EdgeT)
            .map(|edge| vec![self.sources[edge], self.destinations[edge]])
            // filter away the self_loops if the flag is set
            .filter(|edge| !_avoid_self_loops || edge[0] != edge[1])
            .collect();

        // generate the negatives
        let negatives: Vec<Vec<NodeT>> = if negatives_number == 0 {
            // if the number of negatives is 0 then just return an empty array
            vec![]
        } else {
            // generate two seeds for reproducibility porpouses
            let sources_seed = rand_u64(seed);
            let destinations_seed = rand_u64(sources_seed);
            // generate the random edge-sources
            gen_random_vec(negatives_number, sources_seed)
                .into_par_iter()
                // generate the random edge-destinations
                .zip(gen_random_vec(negatives_number, destinations_seed).into_par_iter())
                // convert them to plain (src, dst)
                .map(|(random_src, random_dst)| {
                    (
                        self.sources[(random_src % edges_number) as EdgeT],
                        self.destinations[(random_dst % edges_number) as EdgeT],
                    )
                })
                // filter away the negatives that are:
                .filter(|(src, dst)| {
                    !(
                        // false negatives or
                        self.has_edge(*src, *dst)
                        // are in the graph to avoid
                        || if let Some(g) = &graph_to_avoid {
                            g.has_edge(*src, *dst)
                        } else {
                            false
                        }
                        // If it's a self loop and the flag is set
                        || (
                            _avoid_self_loops && src == dst
                        )
                    )
                })
                .map(|(src, dst)| vec![src, dst])
                .collect()
        };
        // create the corresponing labels
        let mut labels: Vec<u8> = vec![1 as u8; positives.len()];
        labels.extend(vec![0 as u8; negatives.len()]);
        // concat the two vectors of edges
        let mut edges: Vec<Vec<NodeT>> = positives;
        edges.extend(negatives);

        Ok((edges, labels))
    }
}<|MERGE_RESOLUTION|>--- conflicted
+++ resolved
@@ -7,31 +7,6 @@
 use vec_rand::gen_random_vec;
 use vec_rand::xorshift::xorshift as rand_u64;
 
-<<<<<<< HEAD
-#[macro_export]
-macro_rules! max {
-    ($a: expr, $b: expr) => {
-        if $a >= $b {
-            $a
-        } else {
-            $b
-        }
-    };
-}
-
-#[macro_export]
-macro_rules! min {
-    ($a: expr, $b: expr) => {
-        if $a < $b {
-            $a
-        } else {
-            $b
-        }
-    };
-}
-
-=======
->>>>>>> 97e8fe97
 fn binary_skipgram_vector_length(walk_length: usize, window_size: usize) -> usize {
     (0..walk_length)
         .map(|i| {

--- conflicted
+++ resolved
@@ -246,8 +246,6 @@
         )
     }
 
-<<<<<<< HEAD
-=======
     /// Returns triple with the embeddings of source nodes, destination nodes and labels for training model for link prediction.
     ///
     /// # Arguments
@@ -332,18 +330,22 @@
             maximal_sampling_attempts,
             graph_to_avoid
         )?;
+
+        let max_degree = match normalize{
+            true=>self.max_degree() as f64,
+            false=>1.0,
+        };
         
         Ok(iter.map(move |(index, src, dst, label)| 
             (
                 index,    
-                self.get_node_degree(src),
-                self.get_node_degree(dst),
+                self.get_node_degree(src) as f64 / max_degree,
+                self.get_node_degree(dst) as f64 / max_degree,
                 label
             )
         ))
     }
 
->>>>>>> 2ea2145f
     /// Returns triple with the ids of source nodes, destination nodes and labels for training model for link prediction.
     ///
     /// # Arguments
@@ -432,55 +434,4 @@
                 }
             }))
     }
-
-    /// Returns triple with the embeddings of source nodes, destination nodes and labels for training model for link prediction.
-    ///
-    /// # Arguments
-    ///
-    /// * idx:u64 - The index of the batch to generate, behaves like a random random_state,
-    /// * batch_size: usize - The maximal size of the batch to generate,
-    /// * method: &str - String representing the required edge embedding method.
-    /// * negative_samples: f64 - The component of netagetive samples to use,
-    /// * avoid_false_negatives: bool - Wether to remove the false negatives when generated.
-    ///     - It should be left to false, as it has very limited impact on the training, but enabling this will slow things down.
-    /// * maximal_sampling_attempts: usize - Number of attempts to execute to sample the negative edges.
-    /// * graph_to_avoid: Option<&Graph> - The graph whose edges are to be avoided during the generation of false negatives,
-    ///
-    pub fn link_prediction<'a>(
-        &'a self,
-        idx: u64,
-        batch_size: usize,
-        method: &str,
-        negative_samples: f64,
-        avoid_false_negatives: bool,
-        maximal_sampling_attempts: usize,
-        graph_to_avoid: &'a Option<&Graph>,
-    ) -> Result<impl ParallelIterator<Item = (usize, Vec<f64>, bool)> + 'a, String> {
-        if self.embedding.is_none() {
-            return Err("Embedding object was not provided.".to_string());
-        }
-
-        let method = EdgeEmbeddingMethods::new(method)?;
-
-        match &self.embedding {
-            Some(embedding) => {
-                let iter = self.link_prediction_ids(
-                    idx,
-                    batch_size,
-                    negative_samples,
-                    avoid_false_negatives,
-                    maximal_sampling_attempts,
-                    graph_to_avoid
-                )?;
-                Ok(iter.map(move |(index, src, dst, label)| 
-                    (
-                        index,    
-                        method.call(&embedding[src as usize], &embedding[dst as usize]),
-                        label
-                    )
-                ))
-            }
-            None=>Err("Embedding object was not provided. Use the method 'set_embedding' to provide the embedding.".to_string())
-        }
-    }
 }
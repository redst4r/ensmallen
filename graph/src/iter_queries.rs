--- conflicted
+++ resolved
@@ -167,7 +167,6 @@
         }
     }
 
-<<<<<<< HEAD
     /// Return iterator over sources of the given destination node.
     ///
     /// # Arguments
@@ -196,7 +195,9 @@
             )
         } else {
             self.iter_unchecked_neighbour_node_ids_from_source_node_id(dst)
-=======
+        }
+    }
+
     /// Return parallel iterator over NodeT of destinations of the given node src.
     ///
     /// # Arguments
@@ -211,13 +212,13 @@
     ) -> impl IndexedParallelIterator<Item = NodeT> + Send + '_ {
         match &self.destinations {
             Some(dsts) => dsts[self.iter_unchecked_edge_ids_from_source_node_id(src)]
-                    .par_iter().cloned(),
+                .par_iter()
+                .cloned(),
             None => panic!(concat!(
                 "The parallel iteration of neighbours ",
                 "without the cached destinations ",
                 "is not currently supported."
             )),
->>>>>>> 189fb975
         }
     }
 

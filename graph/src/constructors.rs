--- conflicted
+++ resolved
@@ -29,20 +29,6 @@
     String,
 >;
 
-<<<<<<< HEAD
-=======
-#[macro_export]
-/// Take a vector and make it a None if its empty, Some(vector) otherwise
-macro_rules! optionify {
-    ($val:expr) => {
-        if $val.is_empty() {
-            None
-        } else {
-            Some($val)
-        }
-    };
-}
-
 /// Returns result representing if the given combination of numeric node ids and edge node ids is valid.
 ///
 /// The error message given within the method should contain all informations
@@ -55,7 +41,6 @@
 ///
 /// # Raises
 /// * If the given combination of numeric nodes is not feaseable.
->>>>>>> d02b704e
 fn check_numeric_ids_compatibility(
     has_nodes_list: bool,
     numeric_node_ids: bool,
@@ -95,15 +80,8 @@
     nodes_iter: impl Iterator<Item = Result<(String, Option<Vec<String>>), String>> + 'a,
     ignore_duplicated_nodes: bool,
     node_list_is_correct: bool,
-<<<<<<< HEAD
     nodes: &'a mut Vocabulary<NodeT>,
-) -> impl Iterator<Item = Result<(NodeT, Option<Vec<String>>), String>> + 'a
-=======
-    nodes: &'b mut Vocabulary<NodeT>,
 ) -> Box<dyn Iterator<Item = Result<(NodeT, Option<Vec<String>>), String>> + 'a>
-where
-    'b: 'a,
->>>>>>> d02b704e
 {
     // If the user is telling us that the node list is **surely correct**,
     // we can skip a significant amount of checks and therefore create
@@ -142,12 +120,6 @@
 }
 
 /// Returns iterator of nodes handling the node type IDs.
-<<<<<<< HEAD
-pub(crate) fn parse_node_type_ids<'a>(
-    nodes_iter: impl Iterator<Item = Result<(NodeT, Option<Vec<String>>), String>> + 'a,
-    node_types_vocabulary: &'a mut NodeTypeVocabulary,
-) -> impl Iterator<Item = Result<(NodeT, Option<Vec<NodeTypeT>>), String>> + 'a
-=======
 ///
 /// # Arguments
 /// nodes_iter: impl Iterator<Item = Result<(NodeT, Option<Vec<String>>), String>> + 'a,
@@ -163,14 +135,11 @@
 ///     We assume that any provided node list is broken until disproved.
 /// node_types_vocabulary: &'b mut NodeTypeVocabulary,
 ///     Node types vocabulary to be populated.
-pub(crate) fn parse_node_type_ids<'a, 'b>(
+pub(crate) fn parse_node_type_ids<'a>(
     nodes_iter: impl Iterator<Item = Result<(NodeT, Option<Vec<String>>), String>> + 'a,
     node_list_is_correct: bool,
-    node_types_vocabulary: &'b mut NodeTypeVocabulary,
+    node_types_vocabulary: &'a mut NodeTypeVocabulary,
 ) -> Box<dyn Iterator<Item = Result<(NodeT, Option<Vec<NodeTypeT>>), String>> + 'a>
-where
-    'b: 'a,
->>>>>>> d02b704e
 {
     if node_list_is_correct {
         Box::new(nodes_iter.map_ok(move |(node_id, node_type_names)| {
@@ -191,13 +160,6 @@
     }
 }
 
-<<<<<<< HEAD
-pub(crate) fn parse_edges_node_ids<'a>(
-    edges_iterator: impl Iterator<Item = Result<StringQuadruple, String>> + 'a,
-    edge_list_is_correct: bool,
-    nodes: &'a mut Vocabulary<NodeT>,
-) -> impl Iterator<Item = Result<(NodeT, NodeT, Option<String>, Option<WeightT>), String>> + 'a
-=======
 /// Returns modified iterator, adding what is need to digest edge node names into edge node IDs.
 /// edges_iterator: impl Iterator<Item = Result<StringQuadruple, String>> + 'a,
 ///     Iterator over the edge node names list.
@@ -212,14 +174,11 @@
 ///     We assume that any provided edge list is broken until disproved.
 /// nodes: &'b mut Vocabulary<NodeT>,
 ///     Vocabulary of the nodes to be populated.
-pub(crate) fn parse_edges_node_ids<'a, 'b>(
+pub(crate) fn parse_edges_node_ids<'a>(
     edges_iterator: impl Iterator<Item = Result<StringQuadruple, String>> + 'a,
     edge_list_is_correct: bool,
-    nodes: &'b mut Vocabulary<NodeT>,
+    nodes: &'a mut Vocabulary<NodeT>,
 ) -> Box<dyn Iterator<Item = Result<(NodeT, NodeT, Option<String>, Option<WeightT>), String>> + 'a>
-where
-    'b: 'a,
->>>>>>> d02b704e
 {
     let empty_nodes_mapping = nodes.is_empty();
     // If the user is telling us that the edge list is **surely correct**,
@@ -261,13 +220,6 @@
 }
 
 /// Returns iterator of edges handling the edge type IDs.
-<<<<<<< HEAD
-pub(crate) fn parse_edge_type_ids_vocabulary<'a>(
-    edges_iter: impl Iterator<Item = Result<(NodeT, NodeT, Option<String>, Option<WeightT>), String>>
-        + 'a,
-    edge_types: &'a mut Vocabulary<EdgeTypeT>,
-) -> impl Iterator<Item = Result<Quadruple, String>> + 'a
-=======
 ///
 /// # Arguments
 /// edges_iter: impl Iterator<Item = Result<(NodeT, NodeT, Option<String>, Option<WeightT>), String>> + 'a,
@@ -283,15 +235,12 @@
 ///     We assume that any provided edge list is broken until disproved.
 /// edge_types: &'b mut Vocabulary<EdgeTypeT>,
 ///     Vocabulary of the edge types to be populated.
-pub(crate) fn parse_edge_type_ids_vocabulary<'a, 'b>(
+pub(crate) fn parse_edge_type_ids_vocabulary<'a>(
     edges_iter: impl Iterator<Item = Result<(NodeT, NodeT, Option<String>, Option<WeightT>), String>>
         + 'a,
     edge_list_is_correct: bool,
-    edge_types: &'b mut Vocabulary<EdgeTypeT>,
+    edge_types: &'a mut Vocabulary<EdgeTypeT>,
 ) -> Box<dyn Iterator<Item = Result<Quadruple, String>> + 'a>
-where
-    'b: 'a,
->>>>>>> d02b704e
 {
     if edge_list_is_correct {
         Box::new(edges_iter.map_ok(move |(src, dst, edge_type, weight)| {

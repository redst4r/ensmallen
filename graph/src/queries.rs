use super::*;
use rayon::prelude::*;
use std::collections::HashMap;

/// # Queries
/// The naming convention we follow is:
/// * `/get_(.+?)_from_(.+)/`
/// * `/get_(.+?)_from_(.+)_unchecked/`
impl Graph {
    #[no_inverse_method]
    /// Returns option with the weight of the given edge id.
    ///
    /// This method will raise a panic if the given edge ID is higher than
    /// the number of edges in the graph. Additionally, it will simply
    /// return None if there are no graph weights.
    ///
    /// # Arguments
    /// * `edge_id`: EdgeT - The edge whose edge weight is to be returned.
    ///
    /// # Safety
    /// If the given edge ID does not exists in the graph this method will panic.
    pub unsafe fn get_unchecked_edge_weight_from_edge_id(&self, edge_id: EdgeT) -> Option<WeightT> {
        self.weights
            .as_ref()
            .as_ref()
            .map(|ws| ws[edge_id as usize])
    }

    /// Returns option with the weight of the given node ids.
    ///
    /// This method will raise a panic if the given node IDs are higher than
    /// the number of nodes in the graph.
    ///
    /// # Arguments
    /// * `src`: NodeT - The source node ID.
    /// * `dst`: NodeT - The destination node ID.
    ///
    /// # Safety
    /// If either of the two given node IDs does not exists in the graph.
    pub unsafe fn get_unchecked_edge_weight_from_node_ids(
        &self,
        src: NodeT,
        dst: NodeT,
    ) -> WeightT {
        self.get_unchecked_edge_weight_from_edge_id(
            self.get_unchecked_edge_id_from_node_ids(src, dst),
        )
        .unwrap_unchecked()
    }

    /// Returns node id from given node name raising a panic if used unproperly.
    ///
    /// # Arguments
    /// * `node_name`: &str - The node name whose node ID is to be returned.
    ///
    /// # Safety
    /// If the given node name does not exists in the considered graph the method will panic.
    pub unsafe fn get_unchecked_node_id_from_node_name(&self, node_name: &str) -> NodeT {
        self.nodes.get(node_name).unwrap()
    }

    /// Return edge type ID corresponding to the given edge type name.
    ///
    /// # Arguments
    /// * `edge_type_name`: &str - The edge type name whose edge type ID is to be returned.
    ///
    /// # Safety
    /// If the given edge type name does not exists in the considered graph the method will panic.
    pub unsafe fn get_unchecked_edge_type_id_from_edge_type_name(
        &self,
        edge_type_name: &str,
    ) -> Option<EdgeTypeT> {
        self.edge_types
            .as_ref()
            .as_ref()
            .and_then(|ets| ets.get(edge_type_name))
    }

    /// Return edge type ID corresponding to the given edge type name
    /// raising panic if edge type ID does not exists in current graph.
    ///
    /// # Arguments
    /// * `edge_type_id`: Option<EdgeTypeT> - The edge type naIDme whose edge type name is to be returned.
    ///
    /// # Safety
    /// If the given edge type ID does not exist in the graph the method will panic.
    pub unsafe fn get_unchecked_edge_type_name_from_edge_type_id(
        &self,
        edge_type_id: Option<EdgeTypeT>,
    ) -> Option<String> {
        match (&*self.edge_types, edge_type_id) {
            (Some(ets), Some(et)) => Some(ets.unchecked_translate(et)),
            _ => None,
        }
    }

    /// Return number of edges of the given edge type without checks.
    ///
    /// # Arguments
    /// * `edge_type`: Option<EdgeTypeT> - The edge type to retrieve count of.
    ///
    /// # Safety
    /// If the given edge type ID does not exist in the graph the method will panic.
    pub unsafe fn get_unchecked_edge_count_from_edge_type_id(
        &self,
        edge_type: Option<EdgeTypeT>,
    ) -> EdgeT {
        match (&*self.edge_types, edge_type) {
            (Some(ets), None) => ets.get_unknown_count(),
            (Some(ets), Some(et)) => ets.counts[et as usize],
            _ => unreachable!("The current graph instance does not have edge types!"),
        }
    }

    /// Return number of nodes of the given node type without checks.
    ///
    /// # Arguments
    /// * node_type: Option<NodeTypeT> - The node type to retrieve count of.
    ///
    /// # Safety
    /// If the provided value is not within the graph's vocabulary
    /// the method will panic.
    pub unsafe fn get_unchecked_node_count_from_node_type_id(
        &self,
        node_type: Option<NodeTypeT>,
    ) -> NodeT {
        match (&*self.node_types, node_type) {
            (Some(nts), None) => nts.get_unknown_count(),
            (Some(nts), Some(nt)) => nts.counts[nt as usize],
            _ => unreachable!("The current graph instance does not have node types!"),
        }
    }

    /// Return edge ID without any checks for given tuple of nodes and edge type.
    ///
    /// # Arguments
    /// * `src`: NodeT - Source node of the edge.
    /// * `dst`: NodeT - Destination node of the edge.
    /// * `edge_type`: Option<EdgeTypeT> - Edge Type of the edge.
    ///
    /// # Safety
    /// If the given node IDs or edge type does not exists in the graph this method will panic.
    pub unsafe fn get_unchecked_edge_id_from_node_ids_and_edge_type_id(
        &self,
        src: NodeT,
        dst: NodeT,
        edge_type: Option<EdgeTypeT>,
    ) -> EdgeT {
        self.edge_types.as_ref().as_ref().map_or_else(
            || self.get_unchecked_edge_id_from_node_ids(src, dst),
            |ets| {
                self.iter_unchecked_edge_ids_from_node_ids(src, dst)
                    // The vectors of the edge types can only have one element.
                    .find(|edge_id| ets.ids[*edge_id as usize] == edge_type)
                    .unwrap()
            },
        )
    }

    /// Return range of outbound edges IDs for all the edges bewteen the given
    /// source and destination nodes.
    /// This operation is meaningfull only in a multigraph.
    ///
    /// # Arguments
    /// * `src`: NodeT - Source node.
    /// * `dst`: NodeT - Destination node.
    ///
    /// # Safety
    /// If the given node type IDs do not exist in the graph this method will panic.
    pub unsafe fn get_unchecked_minmax_edge_ids_from_node_ids(
        &self,
        src: NodeT,
        dst: NodeT,
    ) -> (EdgeT, EdgeT) {
        (
            self.get_unchecked_edge_id_from_node_ids(src, dst),
            self.get_unchecked_edge_id_from_node_ids(src, dst + 1),
        )
    }

    /// Return the number of edges between the given source and destination nodes.
    ///
    /// This might be thought as the degree of an edge in a multigraph.
    /// On non-multigraph this trivially return 1 on existing edges and 0 on
    /// the non-existing ones.
    ///
    /// # Arguments
    /// * `src`: NodeT - Source node.
    /// * `dst`: NodeT - Destination node.
    ///
    pub(crate) fn get_unchecked_edge_degree_from_node_ids(&self, src: NodeT, dst: NodeT) -> EdgeT {
        let (min_edge_id, max_edge_id) =
            unsafe { self.get_unchecked_minmax_edge_ids_from_node_ids(src, dst) };
        max_edge_id - min_edge_id
    }

    #[inline(always)]
    /// Returns node IDs corresponding to given edge ID.
    ///
    /// The method will panic if the given edge ID does not exists in the
    /// current graph instance.
    ///
    /// # Arguments
    /// * `edge_id`: EdgeT - The edge ID whose source and destination node IDs are to e retrieved.
    ///
    /// # Example
    /// To retrieve the source and destination node IDs of a given edge ID you can use the following:
    ///
    /// ```rust
    /// # let graph = graph::test_utilities::load_ppi(true, true, true, true, false, false);
    /// let edge_id = 0;
    /// let (src, dst) = unsafe { graph.get_unchecked_node_ids_from_edge_id(edge_id) };
    /// println!("The edge with ID {} has source node ID {} and destination node ID {}.", edge_id, src, dst);
    /// ```
    ///
    /// # Safety
    /// If the given edge ID does not exist in the current graph the method will raise a panic.
    pub unsafe fn get_unchecked_node_ids_from_edge_id(&self, edge_id: EdgeT) -> (NodeT, NodeT) {
        self.edges.get_unchecked_node_ids_from_edge_id(edge_id)
    }

    /// Returns node names corresponding to given edge ID.
    ///
    /// # Arguments
    /// * `edge_id`: EdgeT - The edge ID whose source and destination node IDs are to e retrieved.
    ///
    /// # Safety
    /// If the given edge ID does not exist in the current graph the method will raise a panic.
    pub unsafe fn get_unchecked_node_names_from_edge_id(&self, edge_id: EdgeT) -> (String, String) {
        let (src, dst) = self.get_unchecked_node_ids_from_edge_id(edge_id);
        (
            self.get_unchecked_node_name_from_node_id(src),
            self.get_unchecked_node_name_from_node_id(dst),
        )
    }

    #[inline(always)]
    /// Returns the source of given edge id without making any boundary check.
    ///
    /// # Arguments
    /// * `edge_id`: EdgeT - The edge ID whose source is to be retrieved.
    ///
    /// # Safety
    /// If the given edge ID does not exist in the current graph the method will cause an out of bounds.
    pub unsafe fn get_unchecked_source_node_id_from_edge_id(&self, edge_id: EdgeT) -> NodeT {
        self.edges
            .get_unchecked_source_node_id_from_edge_id(edge_id)
    }

    #[inline(always)]
    /// Returns the destination of given edge id without making any boundary check.
    ///
    /// # Arguments
    /// * `edge_id`: EdgeT - The edge ID whose destination is to be retrieved.
    ///
    /// # Safety
    /// If the given edge ID does not exist in the current graph the method will cause an out of bounds.
    pub unsafe fn get_unchecked_destination_node_id_from_edge_id(&self, edge_id: EdgeT) -> NodeT {
        self.edges
            .get_unchecked_destination_node_id_from_edge_id(edge_id)
    }

    /// Returns source node ID corresponding to given edge ID.
    ///
    /// # Arguments
    /// * `edge_id`: EdgeT - The edge ID whose source node ID is to be retrieved.
    ///
    /// # Raises
    /// * If the given edge ID does not exist in the current graph.
    pub fn get_source_node_id_from_edge_id(&self, edge_id: EdgeT) -> Result<NodeT> {
        self.validate_edge_id(edge_id)
            .map(|edge_id| unsafe { self.get_unchecked_source_node_id_from_edge_id(edge_id) })
    }

    /// Returns destination node ID corresponding to given edge ID.
    ///
    /// # Arguments
    /// * `edge_id`: EdgeT - The edge ID whose destination node ID is to be retrieved.
    ///
    /// # Raises
    /// * If the given edge ID does not exist in the current graph.
    pub fn get_destination_node_id_from_edge_id(&self, edge_id: EdgeT) -> Result<NodeT> {
        self.validate_edge_id(edge_id)
            .map(|edge_id| unsafe { self.get_unchecked_destination_node_id_from_edge_id(edge_id) })
    }

    /// Returns number of self-loops associated to the provided node ID.
    ///
    /// # Arguments
    /// * `node_id`: NodeT - The node ID for which to retrieve the number of self-loops.
    ///
    /// # Implementative details
    /// While in normal graph this value would be either one or zero, and therefore
    /// would be closer to a simpler boolean value, in multi-graphs this value may
    /// be considerably higher.
    ///
    /// # Safety
    /// This method may panic if the provided node ID is outside
    /// the number of nodes in the graph.
    pub unsafe fn get_unchecked_number_of_selfloops_from_node_id(&self, node_id: NodeT) -> NodeT {
        // First we check whether the graph has self-loops.
        if !self.has_selfloops() {
            return 0;
        }

        let neighbours = self
            .edges
            .get_unchecked_neighbours_node_ids_from_src_node_id(node_id);

        // If it has, we find the position where the self-loops start.
        let breaking_point = neighbours.partition_point(|&second| second < node_id);

        neighbours[breaking_point..]
            .iter()
            .take_while(|&&second| second == node_id)
            .count() as NodeT
    }

    /// Returns number of self-loops associated to the provided node ID.
    ///
    /// # Arguments
    /// * `node_id`: NodeT - The node ID for which to retrieve the number of self-loops.
    ///
    /// # Implementative details
    /// While in normal graph this value would be either one or zero, and therefore
    /// would be closer to a simpler boolean value, in multi-graphs this value may
    /// be considerably higher.
    ///
    /// # Raises
    /// This method may panic if the provided node ID is outside
    /// the number of nodes in the graph.
    pub fn get_number_of_selfloops_from_node_id(&self, node_id: NodeT) -> Result<NodeT> {
        self.validate_node_id(node_id)
            .map(|node_id| unsafe { self.get_unchecked_number_of_selfloops_from_node_id(node_id) })
    }

    /// Returns number of self-loops associated to the provided node name.
    ///
    /// # Arguments
    /// * `node_name`: &str - The node name for which to retrieve the number of self-loops.
    ///
    /// # Implementative details
    /// While in normal graph this value would be either one or zero, and therefore
    /// would be closer to a simpler boolean value, in multi-graphs this value may
    /// be considerably higher.
    ///
    /// # Raises
    /// This method may panic if the provided node ID is outside
    /// the number of nodes in the graph.
    pub fn get_number_of_selfloops_from_node_name(&self, node_name: &str) -> Result<NodeT> {
        self.get_node_id_from_node_name(node_name)
            .map(|node_id| unsafe { self.get_unchecked_number_of_selfloops_from_node_id(node_id) })
    }

    /// Returns source node name corresponding to given edge ID.
    ///
    /// # Arguments
    /// * `edge_id`: EdgeT - The edge ID whose source node name is to be retrieved.
    ///
    /// # Safety
    /// If the given edge ID does not exist in the current graph the method will raise a panic.
    pub unsafe fn get_unchecked_source_node_name_from_edge_id(&self, edge_id: EdgeT) -> String {
        self.get_unchecked_node_name_from_node_id(
            self.get_unchecked_source_node_id_from_edge_id(edge_id),
        )
    }

    /// Returns destination node name corresponding to given edge ID.
    ///
    /// # Arguments
    /// * `edge_id`: EdgeT - The edge ID whose destination node name is to be retrieved.
    ///
    /// # Safety
    /// If the given edge ID does not exist in the current graph the method will raise a panic.
    pub unsafe fn get_unchecked_destination_node_name_from_edge_id(
        &self,
        edge_id: EdgeT,
    ) -> String {
        self.get_unchecked_node_name_from_node_id(
            self.get_unchecked_destination_node_id_from_edge_id(edge_id),
        )
    }

    /// Returns source node name corresponding to given edge ID.
    ///
    /// # Arguments
    /// * `edge_id`: EdgeT - The edge ID whose source node name is to be retrieved.
    ///
    /// # Raises
    /// If the given edge ID does not exist in the current graph.
    pub fn get_source_node_name_from_edge_id(&self, edge_id: EdgeT) -> Result<String> {
        self.validate_edge_id(edge_id)
            .map(|edge_id| unsafe { self.get_unchecked_source_node_name_from_edge_id(edge_id) })
    }

    /// Returns destination node name corresponding to given edge ID.
    ///
    /// # Arguments
    /// * `edge_id`: EdgeT - The edge ID whose destination node name is to be retrieved.
    ///
    /// # Raises
    /// If the given edge ID does not exist in the current graph.
    pub fn get_destination_node_name_from_edge_id(&self, edge_id: EdgeT) -> Result<String> {
        self.validate_edge_id(edge_id).map(|edge_id| unsafe {
            self.get_unchecked_destination_node_name_from_edge_id(edge_id)
        })
    }

    /// Returns node names corresponding to given edge ID.
    ///
    /// # Arguments
    /// * `edge_id`: EdgeT - The edge ID whose source and destination node IDs are to e retrieved.
    ///
    pub fn get_node_names_from_edge_id(&self, edge_id: EdgeT) -> Result<(String, String)> {
        self.validate_edge_id(edge_id)
            .map(|edge_id| unsafe { self.get_unchecked_node_names_from_edge_id(edge_id) })
    }

    /// Returns node names corresponding to given edge ID.
    ///
    /// # Arguments
    /// * `edge_id`: EdgeT - The edge ID whose source and destination node IDs are to e retrieved.
    ///
    /// # Example
    /// To retrieve the source and destination node IDs of a given edge ID you can use the following:
    ///
    /// ```rust
    /// # let graph = graph::test_utilities::load_ppi(true, true, true, true, false, false);
    /// assert!(graph.get_node_ids_from_edge_id(0).is_ok());
    /// assert!(graph.get_node_ids_from_edge_id(10000000000).is_err());
    /// ```
    pub fn get_node_ids_from_edge_id(&self, edge_id: EdgeT) -> Result<(NodeT, NodeT)> {
        self.validate_edge_id(edge_id)
            .map(|edge_id| unsafe { self.get_unchecked_node_ids_from_edge_id(edge_id) })
    }

    #[inline(always)]
    /// Returns edge ID corresponding to given source and destination node IDs.
    ///
    /// The method will panic if the given source and destination node IDs do
    /// not correspond to an edge in this graph instance.
    ///
    /// # Arguments
    /// * `src`: NodeT - The source node ID.
    /// * `dst`: NodeT - The destination node ID.
    ///
    /// # Example
    /// To retrieve the edge ID curresponding to the given source and destination node IDs you can use the following:
    ///
    /// ```rust
    /// # let graph = graph::test_utilities::load_ppi(false, true, true, true, false, false);
    /// let src = 0;
    /// let dst = 1;
    /// let edge_id = unsafe { graph.get_unchecked_edge_id_from_node_ids(src, dst) };
    /// println!("The source node ID {} and destination node ID {} corrrespond to the edge with ID {}.", src, dst, edge_id);
    /// ```
    ///
    /// # Safety
    /// If any of the given node IDs do not exist in the graph the method will panic.
    pub unsafe fn get_unchecked_edge_id_from_node_ids(&self, src: NodeT, dst: NodeT) -> EdgeT {
        self.edges
            .get_unchecked_edge_id_from_node_ids(src, dst, self.is_multigraph())
    }

    #[inline(always)]
    /// Returns edge ID corresponding to given source and destination node IDs.
    ///
    /// # Arguments
    /// * `src`: NodeT - The source node ID.
    /// * `dst`: NodeT - The destination node ID.
    ///
    /// # Example
    /// To retrieve the edge ID curresponding to the given source and destination node IDs you can use the following:
    ///
    /// ```rust
    /// # let graph = graph::test_utilities::load_ppi(false, true, true, true, false, false);
    /// assert!(graph.get_edge_id_from_node_ids(0, 1).is_ok());
    /// assert!(graph.get_edge_id_from_node_ids(0, 100000000).is_err());
    /// ```
    pub fn get_edge_id_from_node_ids(&self, src: NodeT, dst: NodeT) -> Result<EdgeT> {
        self.edges.get_edge_id_from_node_ids(src, dst)
    }

    #[inline(always)]
    /// Returns edge ID corresponding to given source and destination node IDs.
    ///
    /// # Arguments
    /// * `source_id`: NodeT - The source node ID.
    ///
    /// # Example
    /// To retrieve the edge ID curresponding to the given source and destination node IDs you can use the following:
    ///
    /// ```rust
    /// # let graph_without_singletons = graph::test_utilities::load_ppi(false, true, true, false, false, false);
    /// for node_id in graph_without_singletons.iter_node_ids(){
    ///     assert_eq!(
    ///         unsafe { graph_without_singletons.get_unchecked_unique_source_node_id(node_id)},
    ///         node_id,
    ///         "The expected node ID does not match the obtained node ID."
    ///     );
    /// }
    /// ```
    ///
    /// # Safety
    /// If the given source node ID does not exist in the current graph the method will panic.
    pub unsafe fn get_unchecked_unique_source_node_id(&self, source_id: NodeT) -> NodeT {
        self.unique_sources
            .as_ref()
            .as_ref()
            .map_or(source_id, |unique_sources| {
                unique_sources.unchecked_select(source_id as u64) as NodeT
            })
    }

    /// Return the src, dst, edge type of a given edge ID.
    ///
    /// This method will raise a panic when an improper configuration is used.
    ///
    /// # Arguments
    /// * `edge_id`: EdgeT - The edge ID whose source, destination and edge type are to be retrieved.
    ///
    /// # Example
    /// In order to retrieve a given edge ID informations, you can use the following:
    ///
    /// ```rust
    /// # let graph = graph::test_utilities::load_ppi(true, true, true, true, false, false);
    /// let edge_id = 0;
    /// let (src, dst, edge_type) = unsafe { graph.get_unchecked_node_ids_and_edge_type_id_from_edge_id(edge_id) };
    /// println!("The edge with ID {} has source node ID {}, destination node ID {} and edge type ID {:?}", edge_id, src, dst, edge_type);
    /// ```
    ///
    /// # Safety
    /// If the given edge ID does not exist in the current graph the method will raise a panic.
    pub unsafe fn get_unchecked_node_ids_and_edge_type_id_from_edge_id(
        &self,
        edge_id: EdgeT,
    ) -> (NodeT, NodeT, Option<EdgeTypeT>) {
        let (src, dst) = self.get_unchecked_node_ids_from_edge_id(edge_id);
        (
            src,
            dst,
            self.get_unchecked_edge_type_id_from_edge_id(edge_id),
        )
    }

    /// Return the src, dst, edge type of a given edge ID.
    ///
    /// # Arguments
    /// * `edge_id`: EdgeT - The edge ID whose source, destination and edge type are to be retrieved.
    ///
    /// # Example
    /// In order to retrieve a given edge ID informations, you can use the following:
    ///
    /// ```rust
    /// # let graph = graph::test_utilities::load_ppi(true, true, true, true, false, false);
    /// assert!(graph.get_node_ids_and_edge_type_id_from_edge_id(0).is_ok());
    /// assert!(graph.get_node_ids_and_edge_type_id_from_edge_id(10000000000).is_err());
    /// ```
    pub fn get_node_ids_and_edge_type_id_from_edge_id(
        &self,
        edge_id: EdgeT,
    ) -> Result<(NodeT, NodeT, Option<EdgeTypeT>)> {
        self.validate_edge_id(edge_id).map(|edge_id| unsafe {
            self.get_unchecked_node_ids_and_edge_type_id_from_edge_id(edge_id)
        })
    }

    /// Return the src, dst, edge type and weight of a given edge ID.
    ///
    /// This method will raise a panic when an improper configuration is used.
    ///
    /// # Arguments
    /// * `edge_id`: EdgeT - The edge ID whose source, destination, edge type and weight are to be retrieved.
    ///
    /// # Example
    /// In order to retrieve a given edge ID informations, you can use the following:
    ///
    /// ```rust
    /// # let graph = graph::test_utilities::load_ppi(true, true, true, true, false, false);
    /// let edge_id = 0;
    /// let (src, dst, edge_type, weight) = unsafe { graph.get_unchecked_node_ids_and_edge_type_id_and_edge_weight_from_edge_id(edge_id) };
    /// println!("The edge with ID {} has source node ID {}, destination node ID {}, edge type ID {:?} and weight {:?}.", edge_id, src, dst, edge_type, weight);
    /// ```
    ///
    /// # Safety
    /// If the given edge ID does not exist in the current graph the method will raise a panic.
    pub unsafe fn get_unchecked_node_ids_and_edge_type_id_and_edge_weight_from_edge_id(
        &self,
        edge_id: EdgeT,
    ) -> (NodeT, NodeT, Option<EdgeTypeT>, Option<WeightT>) {
        let (src, dst, edge_type) =
            self.get_unchecked_node_ids_and_edge_type_id_from_edge_id(edge_id);
        (
            src,
            dst,
            edge_type,
            self.get_unchecked_edge_weight_from_edge_id(edge_id),
        )
    }

    /// Return the src, dst, edge type and weight of a given edge ID.
    ///
    /// # Arguments
    /// * `edge_id`: EdgeT - The edge ID whose source, destination, edge type and weight are to be retrieved.
    ///
    /// # Example
    /// In order to retrieve a given edge ID informations, you can use the following:
    ///
    /// ```rust
    /// # let graph = graph::test_utilities::load_ppi(true, true, true, true, false, false);
    /// assert!(graph.get_node_ids_and_edge_type_id_and_edge_weight_from_edge_id(0).is_ok());
    /// assert!(graph.get_node_ids_and_edge_type_id_and_edge_weight_from_edge_id(10000000000).is_err());
    /// ```
    pub fn get_node_ids_and_edge_type_id_and_edge_weight_from_edge_id(
        &self,
        edge_id: EdgeT,
    ) -> Result<(NodeT, NodeT, Option<EdgeTypeT>, Option<WeightT>)> {
        self.validate_edge_id(edge_id).map(|edge_id| unsafe {
            self.get_unchecked_node_ids_and_edge_type_id_and_edge_weight_from_edge_id(edge_id)
        })
    }

    /// Return vector with unweighted top k central node Ids.
    ///
    /// If the k passed is bigger than the number of nodes this method will return
    /// all the nodes in the graph.
    ///
    /// # Arguments
    /// * `k`: NodeT - Number of central nodes to extract.
    ///
    /// # Raises
    /// * If the given value k is zero.
    /// * If the graph has no nodes.
    pub fn get_top_k_central_node_ids(&self, k: NodeT) -> Result<Vec<NodeT>> {
        if k == 0 {
            return Err(
                "K must be strictly a positive integer value greater than zero.".to_string(),
            );
        }
        if !self.has_nodes() {
            return Err("The node degrees are not well defined in an empty graph.".to_string());
        }
        let threshold = if self.get_maximum_node_degree()? > 100 * self.get_minimum_node_degree()? {
            self.get_node_degree_geometric_distribution_threshold(k)
                .floor() as u32
        } else {
            0
        };
        let mut node_ids = self
            .par_iter_node_degrees()
            .enumerate()
            .filter_map(|(node_id, node_degree)| {
                if node_degree > threshold {
                    Some(node_id as NodeT)
                } else {
                    None
                }
            })
            .collect::<Vec<NodeT>>();

        node_ids.par_sort_unstable_by(|&a, &b| unsafe {
            self.get_unchecked_node_degree_from_node_id(b)
                .cmp(&self.get_unchecked_node_degree_from_node_id(a))
        });
        Ok(node_ids.into_iter().take(k as usize).collect())
    }

    /// Return vector with weighted top k central node Ids.
    ///
    /// If the k passed is bigger than the number of nodes this method will return
    /// all the nodes in the graph.
    ///
    /// # Arguments
    /// * `k`: NodeT - Number of central nodes to extract.
    ///
    /// # Raises
    /// * If the current graph instance does not contain edge weights.
    /// * If the given value k is zero.
    ///
    /// TODO! Sort the returned values!
    pub fn get_weighted_top_k_central_node_ids(&self, k: NodeT) -> Result<Vec<NodeT>> {
        self.must_have_edge_weights()?;
        if k == 0 {
            return Err(
                "K must be strictly a positive integer value greater than zero.".to_string(),
            );
        }
        if !self.has_nodes() {
            return Err(
                "The weighted node degrees are not well defined in an empty graph.".to_string(),
            );
        }
        let k = k.min(self.get_number_of_nodes());
        let mut most_central_node_degrees = vec![0.0; k as usize];
        let mut most_central_node_ids = vec![0; k as usize];
        self.iter_node_ids().for_each(|node_id| unsafe {
            let degree = self.get_unchecked_weighted_node_degree_from_node_id(node_id);
            let (argmin, min_degree) = most_central_node_degrees
                .iter_mut()
                .enumerate()
                .min_by(|(_, node_degree_one), (_, node_degree_two)| {
                    (**node_degree_one).partial_cmp(*node_degree_two).unwrap()
                })
                .unwrap();
            if *min_degree <= degree {
                *min_degree = degree;
                most_central_node_ids[argmin] = node_id;
            }
        });

        Ok(most_central_node_ids)
    }

    #[inline(always)]
    /// Returns the number of outbound neighbours of given node.
    ///
    /// # Arguments
    /// * `node_id`: NodeT - Integer ID of the node.
    ///
    /// # Safety
    /// If the given node ID does not exist in the current graph the method will raise a panic.
    pub unsafe fn get_unchecked_node_degree_from_node_id(&self, node_id: NodeT) -> NodeT {
        let (min_edge_id, max_edge_id) =
            self.get_unchecked_minmax_edge_ids_from_source_node_id(node_id);
        (max_edge_id - min_edge_id) as NodeT
    }

    #[inline(always)]
    /// Returns number of outbound nodes for a given node ID, adjusted by removing the number of selfloops.
    ///
    /// # Arguments
    /// * `node_id`: NodeT - Integer ID of the node.
    ///
    /// # Safety
    /// If the given node ID does not exist in the current graph the method will raise a panic.
    pub unsafe fn get_unchecked_selfloop_excluded_node_degree_from_node_id(
        &self,
        node_id: NodeT,
    ) -> NodeT {
        self.get_unchecked_node_degree_from_node_id(node_id)
            - self.get_unchecked_number_of_selfloops_from_node_id(node_id)
    }

    /// Returns number of outbound nodes for a given node ID, adjusted by removing the number of selfloops.
    ///
    /// # Arguments
    /// * `node_id`: NodeT - Integer ID of the node.
    ///
    /// # Raises
    /// * ValueError - If the given node ID does not exist in the current graph the method will raise a panic.
    pub fn get_selfloop_adjusted_node_degree_from_node_id(&self, node_id: NodeT) -> Result<NodeT> {
        self.validate_node_id(node_id).map(|node_id| unsafe {
            self.get_unchecked_selfloop_excluded_node_degree_from_node_id(node_id)
        })
    }

    /// Returns number of outbound nodes for a given node name, adjusted by removing the number of selfloops.
    ///
    /// # Arguments
    /// * `node_name`: &str - Integer name of the node.
    ///
    /// # Raises
    /// * ValueError - If the given node name does not exist in the current graph the method will raise a panic.
    pub fn get_selfloop_adjusted_node_degree_from_node_name(
        &self,
        node_name: &str,
    ) -> Result<NodeT> {
        self.get_node_id_from_node_name(node_name)
            .map(|node_id| unsafe {
                self.get_unchecked_selfloop_excluded_node_degree_from_node_id(node_id)
            })
    }

    /// Returns the weighted sum of outbound neighbours of given node.
    ///
    /// The method will panic if the given node id is higher than the number of
    /// nodes in the graph.
    ///
    /// # Arguments
    /// * `node_id`: NodeT - Integer ID of the node.
    ///
    /// # Safety
    /// If the given node ID does not exist in the current graph the method will raise a panic.
    pub unsafe fn get_unchecked_weighted_node_degree_from_node_id(&self, node_id: NodeT) -> f64 {
        self.iter_unchecked_edge_weights_from_source_node_id(node_id)
            .map(|w| w as f64)
            .sum::<f64>()
    }

    /// Returns the number of outbound neighbours of given node ID.
    ///
    /// # Arguments
    /// * `node_id`: NodeT - Integer ID of the node.
    ///
    pub fn get_node_degree_from_node_id(&self, node_id: NodeT) -> Result<NodeT> {
        self.validate_node_id(node_id)
            .map(|node_id| unsafe { self.get_unchecked_node_degree_from_node_id(node_id) })
    }

    /// Returns the comulative node degree up to the given node.
    ///
    /// # Arguments
    /// * `node_id`: NodeT - Integer ID of the node.
    ///
    /// # Safety
    /// If the given node ID does not exist in the current graph the method will raise a panic.
    pub unsafe fn get_unchecked_comulative_node_degree_from_node_id(
        &self,
        node_id: NodeT,
    ) -> EdgeT {
        self.get_unchecked_edge_id_from_node_ids(node_id + 1, 0)
    }

    /// Returns the comulative node degree up to the given node.
    ///
    /// # Arguments
    /// * `node_id`: NodeT - Integer ID of the node.
    pub fn get_comulative_node_degree_from_node_id(&self, node_id: NodeT) -> Result<EdgeT> {
        self.validate_node_id(node_id).map(|node_id| unsafe {
            self.get_unchecked_comulative_node_degree_from_node_id(node_id)
        })
    }

    /// Returns the reciprocal squared root node degree up to the given node.
    ///
    /// # Arguments
    /// * `node_id`: NodeT - Integer ID of the node.
    ///
    /// # Safety
    /// If the given node ID does not exist in the current graph the method will raise a panic.
    pub unsafe fn get_unchecked_reciprocal_sqrt_degree_from_node_id(
        &self,
        node_id: NodeT,
    ) -> WeightT {
        (1.0 / (self.get_unchecked_node_degree_from_node_id(node_id) as f64).sqrt()) as WeightT
    }

    /// Returns the reciprocal squared root node degree up to the given node.
    ///
    /// # Arguments
    /// * `node_id`: NodeT - Integer ID of the node.
    pub fn get_reciprocal_sqrt_degree_from_node_id(&self, node_id: NodeT) -> Result<WeightT> {
        self.validate_node_id(node_id).map(|node_id| unsafe {
            self.get_unchecked_reciprocal_sqrt_degree_from_node_id(node_id)
        })
    }

    /// Return vector with reciprocal squared root degree of the provided nodes.
    ///
    /// # Arguments
    /// * `node_ids`: &[NodeT] - The vector of node IDs whose reciprocal squared root degree is to be retrieved.
    ///
    /// # Safety
    /// This method makes the assumption that the provided node IDs exist in the graph, that is
    /// they are not higher than the number of nodes in the graph.
    pub unsafe fn get_unchecked_reciprocal_sqrt_degrees_from_node_ids(
        &self,
        node_ids: &[NodeT],
    ) -> Vec<WeightT> {
        let mut reciprocal_sqrt_degrees = vec![0.0; node_ids.len()];
        if let Some(cached_reciprocal_sqrt_degrees) = self.reciprocal_sqrt_degrees.as_ref() {
            node_ids
                .par_iter()
                .map(|&node_id| cached_reciprocal_sqrt_degrees[node_id as usize])
                .collect_into_vec(&mut reciprocal_sqrt_degrees);
        } else {
            node_ids
                .par_iter()
                .map(|&node_id| self.get_unchecked_reciprocal_sqrt_degree_from_node_id(node_id))
                .collect_into_vec(&mut reciprocal_sqrt_degrees);
        }
        reciprocal_sqrt_degrees
    }

    /// Returns the weighted sum of outbound neighbours of given node ID.
    ///
    /// # Arguments
    /// * `node_id`: NodeT - Integer ID of the node.
    ///
    pub fn get_weighted_node_degree_from_node_id(&self, node_id: NodeT) -> Result<f64> {
        self.must_have_edge_weights()?;

        self.validate_node_id(node_id)
            .map(|node_id| unsafe { self.get_unchecked_weighted_node_degree_from_node_id(node_id) })
    }

    /// Returns the number of outbound neighbours of given node name.
    ///
    /// # Arguments
    /// * `node_name`: &str - Integer ID of the node.
    ///
    /// # Raises
    /// * If the given node name does not exist in the graph.
    pub fn get_node_degree_from_node_name(&self, node_name: &str) -> Result<NodeT> {
        Ok(unsafe {
            self.get_unchecked_node_degree_from_node_id(self.get_node_id_from_node_name(node_name)?)
        })
    }

    /// Return vector with top k central node names.
    ///
    /// # Arguments
    /// * `k`: NodeT - Number of central nodes to extract.
    pub fn get_top_k_central_node_names(&self, k: NodeT) -> Result<Vec<String>> {
        self.get_top_k_central_node_ids(k).map(|x| {
            x.into_iter()
                .map(|node_id| unsafe { self.get_unchecked_node_name_from_node_id(node_id) })
                .collect()
        })
    }

    /// Returns option with vector of node types of given node.
    ///
    /// This method will panic if the given node ID is greater than
    /// the number of nodes in the graph.
    /// Furthermore, if the graph does NOT have node types, it will NOT
    /// return neither an error or a panic.
    ///
    /// # Arguments
    /// * `node_id`: NodeT - node whose node type is to be returned.
    ///
    /// # Example
    /// ```rust
    /// # let graph = graph::test_utilities::load_ppi(true, true, true, true, false, false);
    /// println!("The node type id of node {} is {:?}", 0, unsafe{ graph.get_unchecked_node_type_ids_from_node_id(0) });
    /// ```
    ///
    /// # Safety
    /// Even though the method will return an option when the node types are
    /// not available for the current graph, the behaviour is undefined.
    pub unsafe fn get_unchecked_node_type_ids_from_node_id(
        &self,
        node_id: NodeT,
    ) -> Option<&[NodeTypeT]> {
        self.node_types
            .as_ref()
            .as_ref()
            .and_then(|nts| nts.ids[node_id as usize].as_ref().map(|x| x.as_slice()))
    }

    /// Returns node type of given node.
    ///
    /// # Arguments
    /// * `node_id`: NodeT - node whose node type is to be returned.
    ///
    /// # Example
    /// ```rust
    /// # let graph = graph::test_utilities::load_ppi(true, true, true, true, false, false);
    /// println!("The node type id of node {} is {:?}", 0, graph.get_node_type_ids_from_node_id(0));
    /// ```
    ///
    pub fn get_node_type_ids_from_node_id(&self, node_id: NodeT) -> Result<Option<&[NodeTypeT]>> {
        self.must_have_node_types()?;
        self.validate_node_id(node_id)
            .map(|node_id| unsafe { self.get_unchecked_node_type_ids_from_node_id(node_id) })
    }

<<<<<<< HEAD
    #[inline(always)]
    /// Returns edge type of given edge.
=======
    /// Returns edge type ID of given edge.
>>>>>>> 4ca6fc15
    ///
    /// This method will panic if the given edge ID is greater than
    /// the number of edges in the graph.
    /// Furthermore, if the graph does NOT have edge types, it will NOT
    /// return neither an error or a panic.
    ///
    /// # Arguments
    /// * `edge_id`: EdgeT - edge whose edge type is to be returned.
    ///
    /// # Example
    /// ```rust
    /// # let graph = graph::test_utilities::load_ppi(true, true, true, true, false, false);
    ///
    /// assert_eq!(unsafe{ graph.get_unchecked_edge_type_id_from_edge_id(0) }, Some(0));
    /// ```
    ///
    /// # Safety
    /// If the given edge ID does not exist in the current graph the method will raise a panic.
    pub unsafe fn get_unchecked_edge_type_id_from_edge_id(
        &self,
        edge_id: EdgeT,
    ) -> Option<EdgeTypeT> {
        self.edge_types
            .as_ref()
            .as_ref()
            .and_then(|ets| ets.ids[edge_id as usize])
    }

    /// Returns edge type name of given edge.
    ///
    /// This method will panic if the given edge ID is greater than
    /// the number of edges in the graph.
    /// Furthermore, if the graph does NOT have edge types, it will NOT
    /// return neither an error or a panic.
    ///
    /// # Arguments
    /// * `edge_id`: EdgeT - edge whose edge type is to be returned.
    ///
    /// # Example
    /// ```rust
    /// # let graph = graph::test_utilities::load_ppi(true, true, true, true, false, false);
    ///
    /// assert_eq!(unsafe{ graph.get_unchecked_edge_type_name_from_edge_id(0) }, Some(0));
    /// ```
    ///
    /// # Safety
    /// If the given edge ID does not exist in the current graph the method will raise a panic.
    pub unsafe fn get_unchecked_edge_type_name_from_edge_id(
        &self,
        edge_id: EdgeT,
    ) -> Option<String> {
        self.get_unchecked_edge_type_name_from_edge_type_id(
            self.get_unchecked_edge_type_id_from_edge_id(edge_id),
        )
    }

    /// Returns edge type of given edge.
    ///
    /// # Arguments
    /// * `edge_id`: EdgeT - edge whose edge type is to be returned.
    ///
    /// # Example
    /// ```rust
    /// # let graph = graph::test_utilities::load_ppi(true, true, true, true, false, false);
    /// # let graph_without_edge_types = graph::test_utilities::load_ppi(true, false, true, true, false, false);
    /// assert_eq!(graph.get_edge_type_id_from_edge_id(0).unwrap(), Some(0));
    /// assert!(graph_without_edge_types.get_edge_type_id_from_edge_id(0).is_err());
    /// ```
    pub fn get_edge_type_id_from_edge_id(&self, edge_id: EdgeT) -> Result<Option<EdgeTypeT>> {
        self.must_have_edge_types()?;
        self.validate_edge_id(edge_id)
            .map(|edge_id| unsafe { self.get_unchecked_edge_type_id_from_edge_id(edge_id) })
    }

    /// Returns edge type from given edge node IDs.
    ///
    /// # Arguments
    /// * `src`: NodeT - Source node ID of the node of interest.
    /// * `dst`: NodeT - Destination node ID of the node of interest.
    ///
    /// # Raises
    /// * If the provided nodes do not form an edge.
    ///
    pub fn get_edge_type_id_from_edge_node_ids(
        &self,
        src: NodeT,
        dst: NodeT,
    ) -> Result<Option<EdgeTypeT>> {
        self.must_have_edge_types()?;
        self.get_edge_type_id_from_edge_id(self.get_edge_id_from_node_ids(src, dst)?)
    }

    /// Returns result of option with the node type of the given node id.
    ///
    /// # Arguments
    /// * `node_id`: NodeT - The node ID whose node types are to be returned.
    ///
    /// # Safety
    /// This method will return an iterator of None values when the graph
    /// does not contain node types.
    pub unsafe fn get_unchecked_node_type_names_from_node_id(
        &self,
        node_id: NodeT,
    ) -> Option<Vec<String>> {
        self.get_unchecked_node_type_ids_from_node_id(node_id)
            .map(|node_type_ids| {
                self.get_unchecked_node_type_names_from_node_type_ids(node_type_ids)
            })
    }

    /// Returns result of option with the node type of the given node id.
    ///
    /// # Arguments
    /// * `node_id`: NodeT - The node ID whose node types are to be returned.
    ///
    /// # Raises
    /// * If the node types are not available for the current graph instance.
    pub fn get_node_type_names_from_node_id(&self, node_id: NodeT) -> Result<Option<Vec<String>>> {
        self.must_have_node_types()?;
        Ok(self
            .get_node_type_ids_from_node_id(node_id)?
            .map(|node_type_ids| unsafe {
                self.get_unchecked_node_type_names_from_node_type_ids(node_type_ids)
            }))
    }

    /// Returns result of option with the node type of the given node name.
    ///
    /// # Arguments
    /// * `node_name`: &str - The node name whose node types are to be returned.
    pub fn get_node_type_names_from_node_name(
        &self,
        node_name: &str,
    ) -> Result<Option<Vec<String>>> {
        self.get_node_type_names_from_node_id(self.get_node_id_from_node_name(node_name)?)
    }

    /// Returns option with the edge type of the given edge id.
    ///
    /// # Arguments
    /// * `edge_id`: EdgeT - The edge ID whose edge type is to be returned.
    pub fn get_edge_type_name_from_edge_id(&self, edge_id: EdgeT) -> Result<Option<String>> {
        self.get_edge_type_id_from_edge_id(edge_id)?
            .map_or(Ok(None), |x| {
                Ok(Some(self.get_edge_type_name_from_edge_type_id(x)?))
            })
    }

    /// Return edge type name of given edge type.
    ///
    /// # Arguments
    /// * `edge_type_id`: EdgeTypeT - Id of the edge type.
    pub fn get_edge_type_name_from_edge_type_id(&self, edge_type_id: EdgeTypeT) -> Result<String> {
        self.must_have_edge_types()?;
        self.edge_types
            .as_ref()
            .as_ref()
            .map(|ets| ets.translate(edge_type_id))
            .unwrap()
    }

    /// Returns weight of the given edge id.
    ///
    /// # Arguments
    /// * `edge_id`: EdgeT - The edge ID whose weight is to be returned.
    ///
    /// # Example
    /// To get the weight of a given `edge_id` you can run:
    /// ```rust
    /// # let weighted_graph = graph::test_utilities::load_ppi(true, true, true, true, false, false);
    /// # let unweighted_graph = graph::test_utilities::load_ppi(true, true, false, true, false, false);
    /// let edge_id = 0;
    /// let unexistent_edge_id = 123456789;
    /// assert!(weighted_graph.get_edge_weight_from_edge_id(edge_id).is_ok());
    /// assert!(weighted_graph.get_edge_weight_from_edge_id(unexistent_edge_id).is_err());
    /// assert!(unweighted_graph.get_edge_weight_from_edge_id(edge_id).is_err());
    /// ```
    pub fn get_edge_weight_from_edge_id(&self, edge_id: EdgeT) -> Result<WeightT> {
        self.must_have_edge_weights()?;
        self.weights.as_ref().as_ref().map(
            |weights| weights.get(edge_id as usize).map_or(
                Err(format!(
                    "The given edge_id {} is higher than the number of available directed edges {}.",
                    edge_id,
                    self.get_number_of_directed_edges()
                )),
                |value| Ok(*value)
            )
        ).unwrap()
    }

    /// Returns weight of the given node ids.
    ///
    /// # Arguments
    /// * `src`: NodeT - The node ID of the source node.
    /// * `dst`: NodeT - The node ID of the destination node.
    ///
    /// # Example
    /// To get the weight of a given `src` and `dst` you can run:
    /// ```rust
    /// # let weighted_graph = graph::test_utilities::load_ppi(false, true, true, true, false, false);
    /// let src = 0;
    /// let dst = 1;
    /// assert!(weighted_graph.get_edge_weight_from_node_ids(src, dst).is_ok());
    /// ```
    pub fn get_edge_weight_from_node_ids(&self, src: NodeT, dst: NodeT) -> Result<WeightT> {
        self.get_edge_weight_from_edge_id(self.get_edge_id_from_node_ids(src, dst)?)
    }

    /// Returns weight of the given node ids and edge type.
    ///
    /// # Arguments
    /// * `src`: NodeT - The node ID of the source node.
    /// * `dst`: NodeT - The node ID of the destination node.
    /// * `edge_type`: Option<EdgeTypeT> - The edge type ID of the edge.
    ///
    /// # Example
    /// To get the weight of a given `src` and `dst` and `edge_type` you can run:
    /// ```rust
    /// # let weighted_graph = graph::test_utilities::load_ppi(false, true, true, true, false, false);
    /// let src = 0;
    /// let dst = 1;
    /// let edge_type = Some(0);
    /// assert!(weighted_graph.get_edge_weight_from_node_ids_and_edge_type_id(src, dst, edge_type).is_ok());
    /// ```
    pub fn get_edge_weight_from_node_ids_and_edge_type_id(
        &self,
        src: NodeT,
        dst: NodeT,
        edge_type: Option<EdgeTypeT>,
    ) -> Result<WeightT> {
        self.get_edge_weight_from_edge_id(
            self.get_edge_id_from_node_ids_and_edge_type_id(src, dst, edge_type)?,
        )
    }

    /// Returns weight of the given node names and edge type.
    ///
    /// # Arguments
    /// * `src`: &str - The node name of the source node.
    /// * `dst`: &str - The node name of the destination node.
    /// * `edge_type`: Option<&str> - The edge type name of the edge.
    ///
    /// # Example
    /// To get the weight of a given `src` and `dst` and `edge_type` you can run:
    /// ```rust
    /// # let weighted_graph = graph::test_utilities::load_ppi(false, true, true, true, false, false);
    /// let src = "ENSP00000000233";
    /// let dst = "ENSP00000432568";
    /// let edge_type = Some("red");
    /// assert!(weighted_graph.get_edge_weight_from_node_names_and_edge_type_name(src, dst, edge_type).is_ok());
    /// ```
    pub fn get_edge_weight_from_node_names_and_edge_type_name(
        &self,
        src: &str,
        dst: &str,
        edge_type: Option<&str>,
    ) -> Result<WeightT> {
        self.get_edge_weight_from_edge_id(
            self.get_edge_id_from_node_names_and_edge_type_name(src, dst, edge_type)?,
        )
    }

    /// Returns weight of the given node names.
    ///
    /// # Arguments
    /// * `src_name`: &str - The node name of the source node.
    /// * `dst_name`: &str - The node name of the destination node.
    ///
    /// # Example
    /// To get the weight of a given `src_name` and `dst_name` you can run:
    /// ```rust
    /// # let weighted_graph = graph::test_utilities::load_ppi(false, true, true, true, false, false);
    /// let src_name = "ENSP00000000233";
    /// let dst_name = "ENSP00000432568";
    /// assert!(weighted_graph.get_edge_weight_from_node_names(src_name, dst_name).is_ok());
    /// ```
    pub fn get_edge_weight_from_node_names(
        &self,
        src_name: &str,
        dst_name: &str,
    ) -> Result<WeightT> {
        self.get_edge_weight_from_edge_id(self.get_edge_id_from_node_names(src_name, dst_name)?)
    }

    /// Returns result with the node name.
    ///
    /// # Arguments
    /// * `node_id`: NodeT - The node ID whose name is to be returned.
    ///
    /// # Example
    /// To get the name of a node you can use:
    /// ```rust
    /// # let graph = graph::test_utilities::load_ppi(true, true, true, true, false, false);
    /// assert_eq!(unsafe { graph.get_unchecked_node_name_from_node_id(0) }, "ENSG00000004059".to_string());
    /// ```
    ///
    /// # Safety
    /// If the given node ID does not exist in the current graph the method will raise a panic.
    pub unsafe fn get_unchecked_node_name_from_node_id(&self, node_id: NodeT) -> String {
        self.nodes.unchecked_translate(node_id)
    }

    /// Returns result with the node name.
    ///
    /// # Arguments
    /// * `node_id`: NodeT - The node ID whose name is to be returned.
    ///
    /// # Example
    /// To get the name of a node you can use:
    /// ```rust
    /// # let graph = graph::test_utilities::load_ppi(true, true, true, true, false, false);
    /// assert!(graph.get_node_name_from_node_id(0).is_ok());
    /// ```
    pub fn get_node_name_from_node_id(&self, node_id: NodeT) -> Result<String> {
        self.validate_node_id(node_id)
            .map(|node_id| unsafe { self.get_unchecked_node_name_from_node_id(node_id) })
    }

    /// Returns result with the node ID.
    ///
    /// # Arguments
    /// * `node_name`: &str - The node name whose node ID is to be returned.
    ///
    /// # Raises
    /// * When the given node name does not exists in the current graph.
    pub fn get_node_id_from_node_name(&self, node_name: &str) -> Result<NodeT> {
        match self.nodes.get(node_name) {
            Some(node_id) => Ok(node_id),
            None => Err(format!(
                "Given node name {} is not available in current graph.",
                node_name
            )),
        }
    }

    /// Returns result with the node IDs.
    ///
    /// # Arguments
    /// * `node_names`: Vec<&str> - The node names whose node IDs is to be returned.
    ///
    /// # Raises
    /// * When any of the given node name does not exists in the current graph.
    pub fn get_node_ids_from_node_names(&self, node_names: Vec<&str>) -> Result<Vec<NodeT>> {
        node_names
            .into_iter()
            .map(|node_name| self.get_node_id_from_node_name(node_name))
            .collect::<Result<Vec<NodeT>>>()
    }

    /// Returns result with the node names.
    ///
    /// # Arguments
    /// * `node_ids`: Vec<NodeT> - The node ids whose node names are to be returned.
    ///
    /// # Raises
    /// * When any of the given node ids does not exists in the current graph.
    pub fn get_node_names_from_node_ids(&self, node_ids: Vec<NodeT>) -> Result<Vec<String>> {
        node_ids
            .into_iter()
            .map(|node_name| self.get_node_name_from_node_id(node_name))
            .collect::<Result<Vec<String>>>()
    }

    /// Returns result with the edge node IDs.
    ///
    /// # Arguments
    /// * `edge_node_names`: Vec<(&str, &str)> - The node names whose node IDs is to be returned.
    ///
    /// # Raises
    /// * When any of the given node name does not exists in the current graph.
    pub fn get_edge_node_ids_from_edge_node_names(
        &self,
        edge_node_names: Vec<(&str, &str)>,
    ) -> Result<Vec<(NodeT, NodeT)>> {
        edge_node_names
            .into_iter()
            .map(|(src_name, dst_name)| {
                Ok((
                    self.get_node_id_from_node_name(src_name)?,
                    self.get_node_id_from_node_name(dst_name)?,
                ))
            })
            .collect::<Result<Vec<(NodeT, NodeT)>>>()
    }

    /// Returns result with the edge node names.
    ///
    /// # Arguments
    /// * `edge_node_ids`: Vec<(NodeT, NodeT)> - The node names whose node names is to be returned.
    ///
    /// # Raises
    /// * When any of the given node IDs does not exists in the current graph.
    pub fn get_edge_node_names_from_edge_node_ids(
        &self,
        edge_node_ids: Vec<(NodeT, NodeT)>,
    ) -> Result<Vec<(String, String)>> {
        edge_node_ids
            .into_iter()
            .map(|(src_name, dst_name)| {
                Ok((
                    self.get_node_name_from_node_id(src_name)?,
                    self.get_node_name_from_node_id(dst_name)?,
                ))
            })
            .collect::<Result<Vec<(String, String)>>>()
    }

    /// Return node type ID for the given node name if available.
    ///
    /// # Arguments
    /// * `node_name`: &str - Name of the node.
    ///
    /// # Example
    /// To get the node type ID for a given node name you can run:
    /// ```rust
    /// # let graph = graph::test_utilities::load_ppi(true, true, true, true, false, false);
    /// let node_name = "ENSP00000000233";
    /// println!("The node type ID of node {} is {:?}.", node_name, graph.get_node_type_ids_from_node_name(node_name).unwrap());
    /// ```
    pub fn get_node_type_ids_from_node_name(
        &self,
        node_name: &str,
    ) -> Result<Option<&[NodeTypeT]>> {
        self.get_node_type_ids_from_node_id(self.get_node_id_from_node_name(node_name)?)
    }

    /// Return node type name for the given node name if available.
    ///
    /// # Arguments
    /// * `node_name`: &str - Name of the node.
    ///
    /// # Example
    /// To get the node type name for a given node name you can run:
    /// ```rust
    /// # let graph = graph::test_utilities::load_ppi(true, true, true, true, false, false);
    /// let node_name = "ENSP00000000233";
    /// println!("The node type of node {} is {:?}", node_name, graph.get_node_type_name_from_node_name(node_name).unwrap());
    /// ```
    pub fn get_node_type_name_from_node_name(
        &self,
        node_name: &str,
    ) -> Result<Option<Vec<String>>> {
        self.get_node_type_names_from_node_id(self.get_node_id_from_node_name(node_name)?)
    }

    /// Return number of edges with given edge type ID.
    ///
    /// If None is given as an edge type ID, the unknown edge type IDs
    /// will be returned.
    ///
    /// # Arguments
    /// * `edge_type_id`: Option<EdgeTypeT> - The edge type ID to count the edges of.
    ///
    pub fn get_edge_count_from_edge_type_id(
        &self,
        edge_type_id: Option<EdgeTypeT>,
    ) -> Result<EdgeT> {
        self.validate_edge_type_id(edge_type_id)
            .map(|edge_type_id| unsafe {
                self.get_unchecked_edge_count_from_edge_type_id(edge_type_id)
            })
    }

    /// Return edge type ID curresponding to given edge type name.
    ///
    /// If None is given as an edge type ID, None is returned.
    ///
    /// # Arguments
    /// * `edge_type_name`: Option<&str> - The edge type name whose ID is to be returned.
    ///
    /// TODO: refactor this method using new validation methods.
    pub fn get_edge_type_id_from_edge_type_name(
        &self,
        edge_type_name: Option<&str>,
    ) -> Result<Option<EdgeTypeT>> {
        match (&*self.edge_types, edge_type_name) {
            (None, _) => Err("Current graph does not have edge types.".to_owned()),
            (Some(_), None) => Ok(None),
            (Some(ets), Some(etn)) => match ets.get(etn) {
                Some(edge_type_id) => Ok(Some(edge_type_id)),
                None => Err(format!(
                    "Given edge type name {} is not available in current graph.",
                    etn
                )),
            },
        }
    }

    /// Return number of edges with given edge type name.
    ///
    /// If None is given as an edge type name, the unknown edge types
    /// will be returned.
    ///
    /// # Arguments
    /// * `edge_type_name`: Option<&str> - The edge type name to count the edges of.
    ///
    pub fn get_edge_count_from_edge_type_name(
        &self,
        edge_type_name: Option<&str>,
    ) -> Result<EdgeT> {
        self.get_edge_count_from_edge_type_id(
            self.get_edge_type_id_from_edge_type_name(edge_type_name)?,
        )
    }

    /// Return node type ID curresponding to given node type name.
    ///
    /// # Arguments
    /// * `node_type_name`: &str - The node type name whose ID is to be returned.
    ///
    pub fn get_node_type_id_from_node_type_name(&self, node_type_name: &str) -> Result<NodeTypeT> {
        self.must_have_node_types()?;
        self.node_types
            .as_ref().as_ref()
            .map(|nts| {
                nts.get(node_type_name).map_or_else(
                    || {
                        Err(
                            format!(
                            concat!(
                                "The given node type name {} does not exists in the current graph instance.\n",
                                "The supported node types are {:?}."
                            ),
                            node_type_name,
                            self.get_unique_node_type_names()
                        )
                    )
                    },
                    |node_type_id| Ok(node_type_id),
                )
            })
            .unwrap()
    }

    /// Return number of nodes with given node type ID.
    ///
    /// If None is given as an node type ID, the unknown node types
    /// will be returned.
    ///
    /// # Arguments
    /// * `node_type_id`: Option<NodeTypeT> - The node type ID to count the nodes of.
    ///
    pub fn get_node_count_from_node_type_id(
        &self,
        node_type_id: Option<NodeTypeT>,
    ) -> Result<NodeT> {
        self.validate_node_type_id(node_type_id)
            .map(|node_type_id| unsafe {
                self.get_unchecked_node_count_from_node_type_id(node_type_id)
            })
    }

    /// Return number of nodes with given node type name.
    ///
    /// If None is given as an node type name, the unknown node types
    /// will be returned.
    ///
    /// # Arguments
    /// * `node_type_name`: Option<&str> - The node type name to count the nodes of.
    ///
    pub fn get_node_count_from_node_type_name(
        &self,
        node_type_name: Option<&str>,
    ) -> Result<NodeT> {
        self.get_node_count_from_node_type_id(
            node_type_name.map_or(Ok::<_, String>(None), |ntn| {
                Ok(Some(self.get_node_type_id_from_node_type_name(ntn)?))
            })?,
        )
    }

    /// Return vector of destinations for the given source node ID.
    ///
    /// # Arguments
    /// * `node_id`: NodeT - Node ID whose neighbours are to be retrieved.
    ///
    /// # Example
    /// To retrieve the neighbours of a given node `src` you can use:
    ///
    /// ```rust
    /// # let graph = graph::test_utilities::load_ppi(true, true, true, true, false, false);
    /// # let node_id = 0;
    /// println!("The neighbours of the node {} are {:?}.", node_id, graph.get_neighbour_node_ids_from_node_id(node_id).unwrap());
    /// let unavailable_node = 2349765432;
    /// assert!(graph.get_neighbour_node_ids_from_node_id(unavailable_node).is_err());
    /// ```
    pub fn get_neighbour_node_ids_from_node_id(&self, node_id: NodeT) -> Result<Vec<NodeT>> {
        self.validate_node_id(node_id).map(|node_id| {
            unsafe {
                self.edges
                    .get_unchecked_neighbours_node_ids_from_src_node_id(node_id)
            }
            .to_vec()
        })
    }

    /// Return vector of destinations for the given source node name.
    ///
    /// # Arguments
    /// * `node_name`: &str - Node ID whose neighbours are to be retrieved.
    ///
    /// # Example
    /// To retrieve the neighbours of a given node `src` you can use:
    ///
    /// ```rust
    /// # let graph = graph::test_utilities::load_ppi(true, true, true, true, false, false);
    /// let node_name = "ENSP00000000233";
    /// println!("The neighbours of the node {} are {:?}.", node_name, graph.get_neighbour_node_ids_from_node_name(node_name).unwrap());
    /// ```
    pub fn get_neighbour_node_ids_from_node_name(&self, node_name: &str) -> Result<Vec<NodeT>> {
        self.get_neighbour_node_ids_from_node_id(self.get_node_id_from_node_name(node_name)?)
    }

    /// Return vector of destination names for the given source node name.
    ///
    /// # Arguments
    /// * `node_name`: &str - Node name whose neighbours are to be retrieved.
    ///
    /// # Example
    /// To retrieve the neighbours of a given node `src` you can use:
    ///
    /// ```rust
    /// # let graph = graph::test_utilities::load_ppi(true, true, true, true, false, false);
    /// let node_name = "ENSP00000000233";
    /// println!("The neighbours of the node {} are {:?}.", node_name, graph.get_neighbour_node_names_from_node_name(node_name).unwrap());
    /// ```
    pub fn get_neighbour_node_names_from_node_name(&self, node_name: &str) -> Result<Vec<String>> {
        Ok(unsafe {
            self.iter_unchecked_neighbour_node_names_from_source_node_id(
                self.get_node_id_from_node_name(node_name)?,
            )
        }
        .collect())
    }

    /// Return range of outbound edges IDs for all the edges bewteen the given
    /// source and destination nodes.
    /// This operation is meaningfull only in a multigraph.
    ///
    /// # Arguments
    /// * `src`: NodeT - Source node.
    /// * `dst`: NodeT - Destination node.
    ///
    pub fn get_minmax_edge_ids_from_node_ids(
        &self,
        src: NodeT,
        dst: NodeT,
    ) -> Result<(EdgeT, EdgeT)> {
        Ok((self.get_edge_id_from_node_ids(src, dst)?, unsafe {
            self.get_unchecked_edge_id_from_node_ids(src, dst + 1)
        }))
    }

    /// Return edge ID for given tuple of nodes and edge type.
    ///
    /// This method will return an error if the graph does not contain the
    /// requested edge with edge type.
    ///
    /// # Arguments
    /// * `src`: NodeT - Source node of the edge.
    /// * `dst`: NodeT - Destination node of the edge.
    /// * `edge_type`: Option<EdgeTypeT> - Edge Type of the edge.
    ///
    pub fn get_edge_id_from_node_ids_and_edge_type_id(
        &self,
        src: NodeT,
        dst: NodeT,
        edge_type: Option<EdgeTypeT>,
    ) -> Result<EdgeT> {
        self.edge_types
            .as_ref()
            .as_ref()
            .map_or_else(
                || self.get_edge_id_from_node_ids(src, dst).ok(),
                |ets| {
                    self.iter_multigraph_edge_ids_from_node_ids(src, dst)
                        .ok()
                        .and_then(|mut edge_ids| {
                            edge_ids.find(|edge_id| ets.ids[*edge_id as usize] == edge_type)
                        })
                },
            )
            .ok_or_else(|| {
                format!(
                    concat!(
                    "The current graph instance does not contain the required edge composed of ",
                    "source node ID {}, destination node ID {} and edge ID {:?}."
                ),
                    src, dst, edge_type
                )
            })
    }

    /// Return edge ID for given tuple of node names.
    ///
    /// This method will return an error if the graph does not contain the
    /// requested edge with edge type.
    ///
    /// # Arguments
    /// * `src_name`: &str - Source node name of the edge.
    /// * `dst_name`: &str - Destination node name of the edge.
    ///
    pub fn get_edge_id_from_node_names(&self, src_name: &str, dst_name: &str) -> Result<EdgeT> {
        match (self.nodes.get(src_name), self.nodes.get(dst_name)) {
            (Some(src), Some(dst)) => self.get_edge_id_from_node_ids(src, dst).ok(),
            _ => None,
        }
        .ok_or_else(|| {
            format!(
                concat!(
                    "The current graph instance does not contain the required edge composed of ",
                    "source node name {} and destination node name {}."
                ),
                src_name, dst_name
            )
        })
    }

    /// Return edge ID for given tuple of node names and edge type name.
    ///
    /// This method will return an error if the graph does not contain the
    /// requested edge with edge type.
    ///
    /// # Arguments
    /// * `src_name`: &str - Source node name of the edge.
    /// * `dst_name`: &str - Destination node name of the edge.
    /// * `edge_type_name`: Option<&str> - Edge type name.
    ///
    pub fn get_edge_id_from_node_names_and_edge_type_name(
        &self,
        src_name: &str,
        dst_name: &str,
        edge_type_name: Option<&str>,
    ) -> Result<EdgeT> {
        match (self.nodes.get(src_name), self.nodes.get(dst_name)) {
            (Some(src), Some(dst)) => self
                .get_edge_id_from_node_ids_and_edge_type_id(
                    src,
                    dst,
                    self.get_edge_type_id_from_edge_type_name(edge_type_name)?,
                )
                .ok(),
            _ => None,
        }
        .ok_or_else(|| {
            format!(
                concat!(
                    "The current graph instance does not contain the required edge composed of ",
                    "source node name {}, destination node name {} and edge name {:?}."
                ),
                src_name, dst_name, edge_type_name
            )
        })
    }

    /// Return translated edge types from string to internal edge ID.
    ///
    /// # Arguments
    /// * `edge_type_names`: &[Option<&str>] - Vector of edge types to be converted.
    pub fn get_edge_type_ids_from_edge_type_names(
        &self,
        edge_type_names: &[Option<&str>],
    ) -> Result<Vec<Option<EdgeTypeT>>> {
        edge_type_names
            .iter()
            .map(|edge_type_name| match edge_type_name {
                None => Ok(None),
                Some(edge_type_name) => {
                    self.get_edge_type_id_from_edge_type_name(Some(edge_type_name))
                }
            })
            .collect::<Result<Vec<Option<EdgeTypeT>>>>()
    }

    /// Return translated node types from string to internal node ID.
    ///
    /// # Arguments
    /// * `node_type_names`: &[Option<&str>] - Vector of node types to be converted.
    pub fn get_node_type_ids_from_node_type_names(
        &self,
        node_type_names: &[Option<&str>],
    ) -> Result<Vec<Option<NodeTypeT>>> {
        self.must_have_node_types()?;
        node_type_names
            .iter()
            .map(|node_type_name| match node_type_name {
                None => Ok(None),
                Some(node_type_name) => self
                    .get_node_type_id_from_node_type_name(node_type_name)
                    .map(Some),
            })
            .collect::<Result<Vec<Option<NodeTypeT>>>>()
    }

    /// Return translated node types from string to internal node ID.
    ///
    /// # Arguments
    /// * `node_type_names`: Vec<Option<Vec<&str>>> - Vector of node types to be converted.
    ///
    /// # Raises
    /// * If the graph does not have node types.
    /// * If any of the given node type names do not exists in the graph.
    pub fn get_multiple_node_type_ids_from_node_type_names(
        &self,
        node_type_names: Vec<Option<Vec<&str>>>,
    ) -> Result<Vec<Option<Vec<NodeTypeT>>>> {
        self.must_have_node_types()?;
        node_type_names
            .iter()
            .map(|maybe_node_type_names| {
                maybe_node_type_names
                    .as_ref()
                    .map_or(Ok::<_, String>(None), |node_type_names| {
                        Ok(Some(
                            node_type_names
                                .iter()
                                .map(|node_type_name| {
                                    self.get_node_type_id_from_node_type_name(node_type_name)
                                })
                                .collect::<Result<Vec<NodeTypeT>>>()?,
                        ))
                    })
            })
            .collect::<Result<Vec<Option<Vec<NodeTypeT>>>>>()
    }

    /// Return range of outbound edges IDs which have as source the given Node.
    ///
    /// The method will panic if the given source node ID is higher than
    /// the number of nodes in the graph.
    ///
    /// # Arguments
    /// * `src`: NodeT - Node for which we need to compute the cumulative_node_degrees range.
    ///
    /// # Safety
    /// If the given node ID does not exist in the current graph the method will raise a panic.
    pub unsafe fn get_unchecked_minmax_edge_ids_from_source_node_id(
        &self,
        src: NodeT,
    ) -> (EdgeT, EdgeT) {
        self.edges
            .get_unchecked_minmax_edge_ids_from_source_node_id(src)
    }

    /// Return range of outbound edges IDs which have as source the given Node.
    ///
    /// # Arguments
    /// * `src`: NodeT - Node for which we need to compute the cumulative_node_degrees range.
    ///
    pub fn get_minmax_edge_ids_from_source_node_id(&self, src: NodeT) -> Result<(EdgeT, EdgeT)> {
        self.validate_node_id(src)
            .map(|src| unsafe { self.get_unchecked_minmax_edge_ids_from_source_node_id(src) })
    }

    /// Return node type name of given node type.
    ///
    /// There is no need for a unchecked version since we will have to map
    /// on the note_types anyway.
    ///
    /// # Arguments
    /// * `node_type_id`: NodeTypeT - Id of the node type.
    pub fn get_node_type_name_from_node_type_id(&self, node_type_id: NodeTypeT) -> Result<String> {
        self.must_have_node_types()?;
        self.node_types
            .as_ref()
            .as_ref()
            .map(|nts| nts.translate(node_type_id))
            .unwrap()
    }

    /// Return node type name of given node type.
    ///
    /// # Arguments
    /// * `node_type_ids`: &[NodeTypeT] - Id of the node type.
    ///
    /// # Safety
    /// The method will panic if the graph does not contain node types.
    pub unsafe fn get_unchecked_node_type_names_from_node_type_ids(
        &self,
        node_type_ids: &[NodeTypeT],
    ) -> Vec<String> {
        self.node_types
            .as_ref()
            .as_ref()
            .map(|nts| nts.unchecked_translate_vector(node_type_ids))
            .unwrap_unchecked()
    }

    /// Return number of nodes with the provided node type ID.
    ///
    /// # Arguments
    /// * `node_type_id`: NodeTypeT - The node type to return the number of nodes of.
    ///
    /// # Safety
    /// The method may panic if an invalid node type (one not present in the graph)
    /// is provided. If the graph does not have node types, zero will be returned.
    pub unsafe fn get_unchecked_number_of_nodes_from_node_type_id(
        &self,
        node_type_id: NodeTypeT,
    ) -> NodeT {
        self.node_types
            .as_ref()
            .as_ref()
            .map_or(0, |node_types| node_types.counts[node_type_id as usize])
    }

    /// Return number of nodes with the provided node type ID.
    ///
    /// # Arguments
    /// * `node_type_id`: NodeTypeT - The node type to return the number of nodes of.
    ///
    /// # Raises
    /// * If the graph does not have node types.
    /// * If the provided node type ID does not exist in the graph.
    pub fn get_number_of_nodes_from_node_type_id(&self, node_type_id: NodeTypeT) -> Result<NodeT> {
        Ok(unsafe {
            self.get_unchecked_number_of_nodes_from_node_type_id(
                self.validate_node_type_id(Some(node_type_id))?.unwrap(),
            )
        })
    }

    /// Return number of nodes with the provided node type name.
    ///
    /// # Arguments
    /// * `node_type_name`: &str - The node type to return the number of nodes of.
    ///
    /// # Raises
    /// * If the graph does not have node types.
    /// * If the provided node type name does not exist in the graph.
    pub fn get_number_of_nodes_from_node_type_name(&self, node_type_name: &str) -> Result<NodeT> {
        Ok(unsafe {
            self.get_unchecked_number_of_nodes_from_node_type_id(
                self.get_node_type_id_from_node_type_name(node_type_name)?,
            )
        })
    }

    /// Return number of edges with the provided edge type ID.
    ///
    /// # Arguments
    /// * `edge_type_id`: EdgeTypeT - The edge type to return the number of edges of.
    ///
    /// # Safety
    /// The method may panic if an invalid edge type (one not present in the graph)
    /// is provided. If the graph does not have edge types, zero will be returned.
    pub unsafe fn get_unchecked_number_of_edges_from_edge_type_id(
        &self,
        edge_type_id: EdgeTypeT,
    ) -> EdgeT {
        self.edge_types
            .as_ref()
            .as_ref()
            .map_or(0, |edge_types| edge_types.counts[edge_type_id as usize])
    }

    /// Return number of edges with the provided edge type ID.
    ///
    /// # Arguments
    /// * `edge_type_id`: EdgeTypeT - The edge type to return the number of edges of.
    ///
    /// # Raises
    /// * If the graph does not have edge types.
    /// * If the provided edge type ID does not exist in the graph.
    pub fn get_number_of_edges_from_edge_type_id(&self, edge_type_id: EdgeTypeT) -> Result<EdgeT> {
        Ok(unsafe {
            self.get_unchecked_number_of_edges_from_edge_type_id(
                self.validate_edge_type_id(Some(edge_type_id))?.unwrap(),
            )
        })
    }

    /// Return number of edges with the provided edge type name.
    ///
    /// # Arguments
    /// * `edge_type_name`: &str - The edge type to return the number of edges of.
    ///
    /// # Raises
    /// * If the graph does not have edge types.
    /// * If the provided edge type name does not exist in the graph.
    pub fn get_number_of_edges_from_edge_type_name(&self, edge_type_name: &str) -> Result<EdgeT> {
        Ok(unsafe {
            self.get_unchecked_number_of_edges_from_edge_type_id(
                self.get_edge_type_id_from_edge_type_name(Some(edge_type_name))?
                    .unwrap(),
            )
        })
    }

    /// Returns node type IDs counts hashmap for the provided node IDs.
    ///
    /// # Arguments
    /// * `node_ids`: &[NodeT] - The node IDs to consider for this count.
    ///
    /// # Safety
    /// Must have node types and the provided node IDs must exit in the graph
    /// or the result will be undefined and most likely will lead to panic.
    pub unsafe fn get_unchecked_node_type_id_counts_hashmap_from_node_ids(
        &self,
        node_ids: &[NodeT],
    ) -> Result<HashMap<NodeTypeT, NodeT>> {
        self.must_have_node_types()?;
        let mut counts: HashMap<NodeTypeT, NodeT> = HashMap::new();
        node_ids
            .iter()
            .copied()
            .filter_map(|node_id| self.get_unchecked_node_type_ids_from_node_id(node_id))
            .for_each(|node_type_ids| {
                node_type_ids.iter().for_each(|&node_type_id| {
                    counts
                        .entry(node_type_id)
                        .and_modify(|total| *total += 1)
                        .or_insert(1);
                });
            });
        Ok(counts)
    }

    /// Returns edge type IDs counts hashmap for the provided node IDs.
    ///
    /// # Arguments
    /// * `node_ids`: &[NodeT] - The node IDs to consider for this count.
    ///
    /// # Safety
    /// Must have edge types and the provided node IDs must exit in the graph
    /// or the result will be undefined and most likely will lead to panic.
    pub unsafe fn get_unchecked_edge_type_id_counts_hashmap_from_node_ids(
        &self,
        node_ids: &[NodeT],
    ) -> Result<HashMap<EdgeTypeT, EdgeT>> {
        self.must_have_edge_types()?;
        let mut counts: HashMap<EdgeTypeT, EdgeT> = HashMap::new();
        node_ids.iter().cloned().for_each(|node_id| {
            self.iter_unchecked_edge_type_ids_from_source_node_id(node_id)
                .filter_map(|edge_type_id| edge_type_id)
                .for_each(|edge_type_id| {
                    counts
                        .entry(edge_type_id)
                        .and_modify(|total| *total += 1)
                        .or_insert(1);
                });
        });
        Ok(counts)
    }

    /// Returns vector containing edge node IDs with given edge type.
    ///
    /// # Arguments
    /// * `edge_type_id`: Option<EdgeTypeT> - Edge type ID to extract.
    /// * `directed`: bool - Whether to iterate the edge list as directed or undirected.
    ///
    /// # Raises
    /// * If there are no edge types in the graph.
    /// * If the given edge type ID does not exist in the graph.
    pub fn get_edge_node_ids_from_edge_type_id(
        &self,
        directed: bool,
        edge_type_id: Option<EdgeTypeT>,
    ) -> Result<Vec<(NodeT, NodeT)>> {
        self.iter_edge_node_ids_from_edge_type_id(edge_type_id, directed)
            .map(|iter| iter.collect::<Vec<_>>())
    }

    /// Returns vector containing directed edge node IDs with given edge type.
    ///
    /// # Arguments
    /// * `edge_type_id`: Option<EdgeTypeT> - Edge type ID to extract.
    ///
    /// # Raises
    /// * If there are no edge types in the graph.
    /// * If the given edge type ID does not exist in the graph.
    pub fn get_directed_edge_node_ids_from_edge_type_id(
        &self,
        edge_type_id: Option<EdgeTypeT>,
    ) -> Result<Vec<(NodeT, NodeT)>> {
        self.par_iter_directed_edge_node_ids_from_edge_type_id(edge_type_id)
            .map(|iter| iter.collect::<Vec<_>>())
    }

    /// Returns vector containing directed edge node names with given edge type.
    ///
    /// # Arguments
    /// * `edge_type_id`: Option<EdgeTypeT> - Edge type ID to extract.
    ///
    /// # Raises
    /// * If there are no edge types in the graph.
    /// * If the given edge type ID does not exist in the graph.
    pub fn get_directed_edge_node_names_from_edge_type_id(
        &self,
        edge_type_id: Option<EdgeTypeT>,
    ) -> Result<Vec<(String, String)>> {
        self.par_iter_directed_edge_node_names_from_edge_type_id(edge_type_id)
            .map(|iter| iter.collect::<Vec<_>>())
    }

    /// Returns vector containing directed edge node names with given edge type name.
    ///
    /// # Arguments
    /// * `edge_type_name`: Option<EdgeTypeT> - Edge type name to extract.
    ///
    /// # Raises
    /// * If there are no edge types in the graph.
    /// * If the given edge type name does not exist in the graph.
    pub fn get_directed_edge_node_names_from_edge_type_name(
        &self,
        edge_type_name: Option<&str>,
    ) -> Result<Vec<(String, String)>> {
        self.par_iter_directed_edge_node_names_from_edge_type_name(edge_type_name)
            .map(|iter| iter.collect::<Vec<_>>())
    }

    /// Returns vector containing directed edge IDs with given edge type name.
    ///
    /// # Arguments
    /// * `edge_type_id`: Option<EdgeTypeT> - Edge type id to extract.
    ///
    /// # Raises
    /// * If there are no edge types in the graph.
    /// * If the given edge type id does not exist in the graph.
    pub fn get_directed_edge_ids_from_edge_type_id(
        &self,
        edge_type_id: Option<EdgeTypeT>,
    ) -> Result<Vec<EdgeT>> {
        self.par_iter_directed_edge_ids_from_edge_type_id(edge_type_id)
            .map(|iter| iter.collect::<Vec<_>>())
    }

    /// Returns vector containing edge node IDs with given edge type name.
    ///
    /// # Arguments
    /// * `edge_type_name`: Option<&str> - Edge type name to extract.
    /// * `directed`: bool - Whether to iterate the edge list as directed or undirected.
    ///
    /// # Raises
    /// * If there are no edge types in the graph.
    /// * If the given edge type name does not exist in the graph.
    pub fn get_edge_node_ids_from_edge_type_name(
        &self,
        directed: bool,
        edge_type_name: Option<&str>,
    ) -> Result<Vec<(NodeT, NodeT)>> {
        self.iter_edge_node_ids_from_edge_type_name(edge_type_name, directed)
            .map(|iter| iter.collect::<Vec<_>>())
    }

    /// Returns vector containing directed edge node IDs with given edge type name.
    ///
    /// # Arguments
    /// * `edge_type_names`: Option<EdgeTypeT> - Edge type names to extract.
    ///
    /// # Raises
    /// * If there are no edge types in the graph.
    /// * If the given edge type names does not exist in the graph.
    pub fn get_directed_edge_node_ids_from_edge_type_name(
        &self,
        edge_type_name: Option<&str>,
    ) -> Result<Vec<(NodeT, NodeT)>> {
        self.par_iter_directed_edge_node_ids_from_edge_type_name(edge_type_name)
            .map(|iter| iter.collect::<Vec<_>>())
    }

    /// Returns vector containing directed edge IDs with given edge type name.
    ///
    /// # Arguments
    /// * `edge_type_names`: Option<EdgeTypeT> - Edge type names to extract.
    ///
    /// # Raises
    /// * If there are no edge types in the graph.
    /// * If the given edge type names does not exist in the graph.
    pub fn get_directed_edge_ids_from_edge_type_name(
        &self,
        edge_type_name: Option<&str>,
    ) -> Result<Vec<EdgeT>> {
        self.par_iter_directed_edge_ids_from_edge_type_name(edge_type_name)
            .map(|iter| iter.collect::<Vec<_>>())
    }

    /// Returns vector of directed edge node names with given node name prefixes
    ///
    /// # Arguments
    /// * `src_node_name_prefixes`: Option<Vec<&str>> - Prefix of the source node names.
    /// * `dst_node_name_prefixes`: Option<Vec<&str>> - Prefix of the source node names.
    pub fn get_directed_edge_node_names_from_node_curie_prefixes(
        &self,
        src_node_name_prefixes: Option<Vec<&str>>,
        dst_node_name_prefixes: Option<Vec<&str>>,
    ) -> Vec<(String, String)> {
        self.par_iter_directed_edge_node_names_from_node_curie_prefixes(
            src_node_name_prefixes,
            dst_node_name_prefixes,
        )
        .collect::<Vec<_>>()
    }

    /// Returns vector of directed edge node IDs with given node name prefixes
    ///
    /// # Arguments
    /// * `src_node_name_prefixes`: Option<Vec<&str>> - Prefix of the source node names.
    /// * `dst_node_name_prefixes`: Option<Vec<&str>> - Prefix of the source node names.
    pub fn get_directed_edge_node_ids_from_node_curie_prefixes(
        &self,
        src_node_name_prefixes: Option<Vec<&str>>,
        dst_node_name_prefixes: Option<Vec<&str>>,
    ) -> Vec<(NodeT, NodeT)> {
        self.par_iter_directed_edge_node_ids_from_node_curie_prefixes(
            src_node_name_prefixes,
            dst_node_name_prefixes,
        )
        .collect::<Vec<_>>()
    }

    /// Returns vector of directed edge IDs with given node name prefixes.
    ///
    /// # Arguments
    /// * `src_node_name_prefixes`: Option<Vec<&str>> - Prefix of the source node names.
    /// * `dst_node_name_prefixes`: Option<Vec<&str>> - Prefix of the source node names.
    pub fn get_directed_edge_ids_from_node_curie_prefixes(
        &self,
        src_node_name_prefixes: Option<Vec<&str>>,
        dst_node_name_prefixes: Option<Vec<&str>>,
    ) -> Vec<EdgeT> {
        self.par_iter_directed_edge_ids_from_node_curie_prefixes(
            src_node_name_prefixes,
            dst_node_name_prefixes,
        )
        .collect::<Vec<_>>()
    }

    /// Returns number of directed edge IDs with given node name prefixes.
    ///
    /// # Arguments
    /// * `src_node_name_prefixes`: Option<Vec<&str>> - Prefix of the source node names.
    /// * `dst_node_name_prefixes`: Option<Vec<&str>> - Prefix of the source node names.
    pub fn get_number_of_directed_edges_from_node_curie_prefixes(
        &self,
        src_node_name_prefixes: Option<Vec<&str>>,
        dst_node_name_prefixes: Option<Vec<&str>>,
    ) -> EdgeT {
        self.par_iter_directed_edge_ids_from_node_curie_prefixes(
            src_node_name_prefixes,
            dst_node_name_prefixes,
        )
        .count() as EdgeT
    }

    /// Returns vector with node IDs with given curie prefix.
    ///
    /// # Arguments
    /// * `curie_prefixes`: &[&str] - Prefix of the source node names.
    pub fn get_node_ids_from_node_curie_prefixes(&self, curie_prefixes: &[&str]) -> Vec<NodeT> {
        self.par_iter_node_ids_from_node_curie_prefixes(curie_prefixes)
            .collect()
    }

    /// Returns vector with node names with given curie prefix.
    ///
    /// # Arguments
    /// * `curie_prefixes`: Vec<&str> - Prefix of the source node names.
    pub fn get_node_names_from_node_curie_prefixes(
        &self,
        curie_prefixes: Vec<&str>,
    ) -> Vec<String> {
        self.par_iter_node_names_from_node_curie_prefixes(&curie_prefixes)
            .collect()
    }

    /// Returns number of nodes with node IDs with given curie prefix.
    ///
    /// # Arguments
    /// * `curie_prefixes`: Vec<&str> - Prefix of the source node names.
    pub fn get_number_of_nodes_from_node_curie_prefixes(&self, curie_prefixes: &[&str]) -> NodeT {
        self.par_iter_node_ids_from_node_curie_prefixes(curie_prefixes)
            .count() as NodeT
    }

    /// Returns vector with node names prefixes when the node names include the provided separator.
    ///
    /// # Arguments
    /// * `separator`: Option<&str> - The separator to use to determine a prefix. By default, a column
    ///
    /// # Raises
    /// * If the provided separator is empty.
    pub fn get_node_names_prefixes(&self, separator: Option<&str>) -> Result<Vec<String>> {
        self.par_iter_node_names_prefixes(separator)
            .map(|iter| iter.collect())
    }

    /// Returns mapping from the current graph node names to the other provided graph node names.
    ///
    /// # Arguments
    /// * `other`: &Graph - The other graph to which remap the node names.
    ///
    /// # Raises
    /// * If the graph is not contained in the provided other graph.
    pub fn get_node_ids_mapping_from_graph(&self, other: &Graph) -> Result<Vec<NodeT>> {
        self.par_iter_node_names()
            .map(|node_name| other.get_node_id_from_node_name(&node_name))
            .collect()
    }

    /// Returns the degree of every node in the provided subgraph.
    pub fn get_non_zero_subgraph_node_degrees(&self, subgraph: &Graph) -> Result<Vec<NodeT>> {
        self.par_iter_non_zero_subgraph_node_degrees(subgraph)
            .map(|iter| iter.collect())
    }

    /// Returns edge IDs of multigraph edge ids with same source and destination nodes and different edge type.
    ///
    /// # Arguments
    /// * `src`: NodeT - Source node id of the edge.
    /// * `dst`: NodeT -  Destination node id of the edge.
    ///
    pub fn get_multigraph_edge_ids_from_node_ids(
        &self,
        src: NodeT,
        dst: NodeT,
    ) -> Result<Vec<EdgeT>> {
        Ok(self
            .iter_multigraph_edge_ids_from_node_ids(src, dst)?
            .collect())
    }

    /// Returns number of multigraph edges with same source and destination nodes and different edge type.
    ///
    /// # Arguments
    /// * `src`: NodeT - Source node id of the edge.
    /// * `dst`: NodeT -  Destination node id of the edge.
    ///
    pub fn get_number_of_multigraph_edges_from_node_ids(
        &self,
        src: NodeT,
        dst: NodeT,
    ) -> Result<usize> {
        Ok(self
            .iter_multigraph_edge_ids_from_node_ids(src, dst)?
            .count())
    }

    /// Returns shared ancestors of the provided node ids.
    ///
    /// # Arguments
    /// * `bfs`: &ShortestPathsResultBFS - The BFS object to use for the ancestors.
    /// * `first_node_ids`: &[NodeT] - The first node ids to query for.
    /// * `second_node_ids`: &[NodeT] - The second node ids to query for.
    pub fn get_ancestors_jaccard_from_node_ids(
        &self,
        bfs: &ShortestPathsResultBFS,
        first_node_ids: &[NodeT],
        second_node_ids: &[NodeT],
    ) -> Result<Vec<WeightT>> {
        first_node_ids
            .par_iter()
            .copied()
            .zip(second_node_ids.par_iter().copied())
            .map(|(src, dst)| bfs.get_ancestors_jaccard_index(src, dst))
            .collect()
    }

    /// Returns shared ancestors of the provided node names.
    ///
    /// # Arguments
    /// * `bfs`: &ShortestPathsResultBFS - The BFS object to use for the ancestors.
    /// * `first_node_names`: &[String] - The first node names to query for.
    /// * `second_node_names`: &[String] - The second node names to query for.
    pub fn get_ancestors_jaccard_from_node_names(
        &self,
        bfs: &ShortestPathsResultBFS,
        first_node_names: &[String],
        second_node_names: &[String],
    ) -> Result<Vec<WeightT>> {
        first_node_names
            .par_iter()
            .zip(second_node_names.par_iter())
            .map(|(src, dst)| {
                bfs.get_ancestors_jaccard_index(
                    self.get_node_id_from_node_name(src)?,
                    self.get_node_id_from_node_name(dst)?,
                )
            })
            .collect()
    }
}<|MERGE_RESOLUTION|>--- conflicted
+++ resolved
@@ -955,12 +955,8 @@
             .map(|node_id| unsafe { self.get_unchecked_node_type_ids_from_node_id(node_id) })
     }
 
-<<<<<<< HEAD
     #[inline(always)]
     /// Returns edge type of given edge.
-=======
-    /// Returns edge type ID of given edge.
->>>>>>> 4ca6fc15
     ///
     /// This method will panic if the given edge ID is greater than
     /// the number of edges in the graph.

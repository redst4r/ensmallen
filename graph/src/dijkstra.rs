use super::*;
use indicatif::ParallelProgressIterator;
use indicatif::ProgressIterator;
use num_traits::Zero;
use rayon::iter::IndexedParallelIterator;
use rayon::iter::IntoParallelIterator;
use rayon::iter::ParallelIterator;
use std::cmp::Ord;
use std::collections::VecDeque;
use std::sync::atomic::{AtomicU32, Ordering};

pub struct ShortestPathsResultBFS {
    distances: Vec<NodeT>,
    predecessors: Option<Vec<NodeT>>,
    eccentricity: NodeT,
    most_distant_node: NodeT,
}

impl ShortestPathsResultBFS {
    pub(crate) fn new(
        distances: Vec<NodeT>,
        predecessors: Option<Vec<NodeT>>,
        eccentricity: NodeT,
        most_distant_node: NodeT,
    ) -> ShortestPathsResultBFS {
        ShortestPathsResultBFS {
            distances,
            predecessors,
            eccentricity,
            most_distant_node,
        }
    }

    pub(crate) fn has_path_to_node_id(&self, node_id: NodeT) -> bool {
        self.get_distance_from_node_id(node_id) != NOT_PRESENT
    }

    pub(crate) fn get_distance_from_node_id(&self, node_id: NodeT) -> NodeT {
        self.distances[node_id as usize]
    }

    pub(crate) fn get_parent_from_node_id(&self, node_id: NodeT) -> Option<NodeT> {
        self.predecessors
            .as_ref()
            .map(|predecessors| predecessors[node_id as usize])
    }

    pub(crate) fn get_node_distance(&self, node_id: NodeT) -> NodeT {
        self.distances[node_id as usize]
    }

    /// Returns node at the `len - k` position on minimum path to given destination node.
    ///
    /// # Arguments
    /// * `dst_node_id`: NodeT - The node to start computing predecessors from.
    /// * `k`: NodeT - Steps to go back.
    ///
    /// # Raises
    /// * If the predecessors vector was not requested.
    pub(crate) fn get_kth_point_on_minimum_path(
        &self,
        mut dst_node_id: NodeT,
        k: NodeT,
    ) -> Result<NodeT> {
        if !self.has_path_to_node_id(dst_node_id) {
            return Err("There is no path to the given destination node.".to_string());
        }
        if self.get_eccentricity() < k {
            return Err(format!(
                concat!(
                    "The current minimum path tree has eccentricity {}, ",
                    "but the requested number of steps is {}."
                ),
                self.get_eccentricity(),
                k
            ));
        }
        if let Some(predecessors) = self.predecessors.as_ref() {
            for _ in 0..k {
                dst_node_id = predecessors[dst_node_id as usize];
            }
            return Ok(dst_node_id);
        }
        Err("Predecessors were not requested and therefore not computed.".to_string())
    }

    pub(crate) fn get_median_point(&self, dst_node_id: NodeT) -> Result<NodeT> {
        if !self.has_path_to_node_id(dst_node_id) {
            return Err("There is no path to the given destination node.".to_string());
        }
        let median_distance = self.get_node_distance(dst_node_id) / 2;
        self.get_kth_point_on_minimum_path(dst_node_id, median_distance)
    }

    pub(crate) fn get_eccentricity(&self) -> NodeT {
        self.eccentricity
    }

    pub(crate) fn get_most_distant_node(&self) -> NodeT {
        self.most_distant_node
    }

    pub(crate) fn into_iter_finite_distances(self) -> impl Iterator<Item = NodeT> {
        self.distances
            .into_iter()
            .filter(|&distance| distance != NOT_PRESENT)
    }

    pub(crate) fn into_par_iter_node_ids_and_finite_distances(
        self,
    ) -> impl ParallelIterator<Item = (NodeT, NodeT)> {
        self.distances
            .into_par_iter()
            .enumerate()
            .filter_map(|(node_id, distance)| {
                if distance != NOT_PRESENT {
                    Some((node_id as NodeT, distance))
                } else {
                    None
                }
            })
    }

    pub(crate) fn into_distances(self) -> Vec<NodeT> {
        self.distances
    }
}

pub struct ShortestPathsDjkstra {
    pub(crate) distances: Vec<f64>,
    pub(crate) predecessors: Option<Vec<Option<NodeT>>>,
    pub(crate) dst_node_distance: Option<f64>,
    pub(crate) eccentricity: f64,
    pub(crate) total_distance: f64,
    pub(crate) total_harmonic_distance: f64,
}

impl ShortestPathsDjkstra {
    pub(crate) fn new(
        distances: Vec<f64>,
        predecessors: Option<Vec<Option<NodeT>>>,
        dst_node_distance: Option<f64>,
        eccentricity: f64,
        total_distance: f64,
        total_harmonic_distance: f64,
    ) -> ShortestPathsDjkstra {
        ShortestPathsDjkstra {
            distances,
            predecessors,
            dst_node_distance,
            eccentricity,
            total_distance,
            total_harmonic_distance,
        }
    }
}

impl Graph {
    #[manual_binding]
    /// Returns vector of minimum paths distances and vector of nodes predecessors, if requested.
    ///
    /// # Arguments
    /// * `src_node_id`: NodeT - Root of the tree of minimum paths.
    /// * `maybe_dst_node_id`: Option<NodeT> - Optional target destination. If provided, Dijkstra will stop upon reaching this node.
    /// * `maybe_dst_node_ids`: Option<Vec<NodeT>> - Optional target destinations. If provided, Dijkstra will stop upon reaching all of these nodes.
    /// * `compute_distances`: Option<bool> - Whether to compute the vector of distances.
    /// * `compute_predecessors`: Option<bool> - Whether to compute the vector of predecessors.
    /// * `compute_visited`: Option<bool> - Whether to compute the vector of visited nodes.
    /// * `maximal_depth`: Option<NodeT> - The maximal depth to execute the DFS for.
    ///
    /// # Safety
    /// If any of the given node IDs does not exist in the graph the method will panic.
    ///
    /// TODO! Explore chains accelerations!
    pub unsafe fn get_unchecked_breath_first_search_from_node_ids(
        &self,
        src_node_id: NodeT,
        dst_node_id: Option<NodeT>,
        compute_predecessors: Option<bool>,
        maximal_depth: Option<NodeT>,
    ) -> ShortestPathsResultBFS {
        let compute_predecessors = compute_predecessors.unwrap_or(true);

        let nodes_number = self.get_nodes_number() as usize;
        let mut found_destination = false;

        let mut predecessors: Option<Vec<NodeT>> = if compute_predecessors {
            let mut predecessors = vec![NOT_PRESENT; nodes_number];
            predecessors[src_node_id as usize] = src_node_id;
            Some(predecessors)
        } else {
            None
        };

        let mut distances: Vec<NodeT> = vec![NOT_PRESENT; nodes_number];
        distances[src_node_id as usize] = 0;
        let mut eccentricity = 0;
        let mut most_distant_node = src_node_id;

        let mut nodes_to_explore = VecDeque::with_capacity(nodes_number);
        nodes_to_explore.push_back((src_node_id, 0));

        while let Some((node_id, depth)) = nodes_to_explore.pop_front() {
            // compute the distance of the childs of the current node
            let new_neighbour_distance = depth + 1;

            if eccentricity < depth {
                eccentricity = depth;
                most_distant_node = node_id;
            }

            // check if we need to stop
            if let Some(mi) = maximal_depth {
                if new_neighbour_distance > mi {
                    continue;
                }
            }

            // explore the neighbourhood of the current node
<<<<<<< HEAD
            self.iter_unchecked_neighbour_node_ids_from_source_node_id(node_id)
                .for_each(|neighbour_node_id| {
                    if found_destination {
                        return;
                    }
                    // If the node was not previously visited
                    if distances[neighbour_node_id as usize] > new_neighbour_distance {
                        // Set it's distance
                        distances[neighbour_node_id as usize] = new_neighbour_distance;

                        // and set its parent if we are asked to
                        if let Some(predecessors) = predecessors.as_mut() {
                            predecessors[neighbour_node_id as usize] = node_id;
                        }
=======
            nodes_to_explore.extend(
                self.iter_unchecked_neighbour_node_ids_from_source_node_id(node_id)
                    .filter_map(|neighbour_node_id| {
                        // If the node was not previously visited
                        if !found_destination
                            && distances[neighbour_node_id as usize] == NOT_PRESENT
                        {
                            // Set it's distance
                            distances[neighbour_node_id as usize] = new_neighbour_distance;

                            // and set its parent if we are asked to
                            if let Some(predecessors) = predecessors.as_mut() {
                                predecessors[neighbour_node_id as usize] = node_id;
                            }
>>>>>>> 6645c3d6

                            if let Some(dst_node_id) = dst_node_id {
                                if neighbour_node_id == dst_node_id {
                                    found_destination = true;
                                }
                            }
                            Some((neighbour_node_id, new_neighbour_distance))
                        } else {
                            None
                        }
                    }),
            );
            if found_destination {
                break;
            }
        }
        ShortestPathsResultBFS::new(distances, predecessors, eccentricity, most_distant_node)
    }

    /// Returns minimum path node IDs and distance from given node ids.
    ///
    /// # Arguments
    /// * `src_node_id`: NodeT - Source node ID.
    /// * `dst_node_id`: NodeT - Destination node ID.
    /// * `maximal_depth`: Option<NodeT> - The maximal depth to execute the BFS for.
    ///
    /// # Safety
    /// If any of the given node IDs does not exist in the graph the method will panic.
    ///
    /// # Raises
    /// * If the given node is a selfloop.
    /// * If there is no path between the two given nodes.
    pub unsafe fn get_unchecked_minimum_path_node_ids_from_node_ids(
        &self,
        src_node_id: NodeT,
        dst_node_id: NodeT,
        maximal_depth: Option<NodeT>,
    ) -> Result<Vec<NodeT>> {
        if src_node_id == dst_node_id {
            return Err("The minimum path on a selfloop is not defined.".to_string());
        }
        let bfs = self.get_unchecked_breath_first_search_from_node_ids(
            src_node_id,
            Some(dst_node_id),
            None,
            maximal_depth,
        );

        // If the distance is infinite, the destination node is not connected.
        if !bfs.has_path_to_node_id(dst_node_id) {
            return Err(format!(
                "There is no path starting from the given source node {} and reaching the given destination node {}.",
                src_node_id, dst_node_id
            ));
        }
        let path_length = bfs.get_distance_from_node_id(dst_node_id) as usize + 1;
        let mut path = vec![0; path_length];

        let mut parent_node_id = dst_node_id;
        (0..path_length).for_each(|index| {
            path[path_length - index - 1] = parent_node_id;
            parent_node_id = bfs.get_parent_from_node_id(parent_node_id).unwrap();
        });
        Ok(path)
    }

    /// Returns minimum path node names from given node ids.
    ///
    /// # Arguments
    /// * `src_node_id`: NodeT - Source node ID.
    /// * `dst_node_id`: NodeT - Destination node ID.
    /// * `maximal_depth`: Option<NodeT> - The maximal depth to execute the BFS for.
    ///
    /// # Safety
    /// If any of the given node IDs does not exist in the graph the method will panic.
    pub unsafe fn get_unchecked_minimum_path_node_names_from_node_ids(
        &self,
        src_node_id: NodeT,
        dst_node_id: NodeT,
        maximal_depth: Option<NodeT>,
    ) -> Result<Vec<String>> {
        Ok(self
            .get_unchecked_minimum_path_node_ids_from_node_ids(
                src_node_id,
                dst_node_id,
                maximal_depth,
            )?
            .into_iter()
            .map(|node_id| self.get_unchecked_node_name_from_node_id(node_id))
            .collect())
    }

    /// Returns minimum path node names from given node ids.
    ///
    /// # Arguments
    /// * `src_node_id`: NodeT - Source node ID.
    /// * `dst_node_id`: NodeT - Destination node ID.
    /// * `maximal_depth`: Option<NodeT> - The maximal depth to execute the BFS for.
    ///
    /// # Raises
    /// * If any of the given node IDs do not exist in the current graph.
    pub fn get_minimum_path_node_ids_from_node_ids(
        &self,
        src_node_id: NodeT,
        dst_node_id: NodeT,
        maximal_depth: Option<NodeT>,
    ) -> Result<Vec<NodeT>> {
        Ok(unsafe {
            self.get_unchecked_minimum_path_node_ids_from_node_ids(
                self.validate_node_id(src_node_id)?,
                self.validate_node_id(dst_node_id)?,
                maximal_depth,
            )?
        })
    }

    /// Returns minimum path node names from given node names.
    ///
    /// # Arguments
    /// * `src_node_name`: &str - Source node name.
    /// * `dst_node_name`: &str - Destination node name.
    /// * `maximal_depth`: Option<NodeT> - The maximal depth to execute the BFS for.
    ///
    /// # Raises
    /// * If any of the given node names do not exist in the current graph.
    pub fn get_minimum_path_node_ids_from_node_names(
        &self,
        src_node_name: &str,
        dst_node_name: &str,
        maximal_depth: Option<NodeT>,
    ) -> Result<Vec<NodeT>> {
        Ok(unsafe {
            self.get_unchecked_minimum_path_node_ids_from_node_ids(
                self.get_node_id_from_node_name(src_node_name)?,
                self.get_node_id_from_node_name(dst_node_name)?,
                maximal_depth,
            )?
        })
    }

    /// Returns minimum path node names from given node names.
    ///
    /// # Arguments
    /// * `src_node_name`: &str - Source node name.
    /// * `dst_node_name`: &str - Destination node name.
    /// * `maximal_depth`: Option<NodeT> - The maximal depth to execute the BFS for.
    ///
    /// # Raises
    /// * If any of the given node names do not exist in the current graph.
    pub fn get_minimum_path_node_names_from_node_names(
        &self,
        src_node_name: &str,
        dst_node_name: &str,
        maximal_depth: Option<NodeT>,
    ) -> Result<Vec<String>> {
        Ok(unsafe {
            self.get_unchecked_minimum_path_node_names_from_node_ids(
                self.get_node_id_from_node_name(src_node_name)?,
                self.get_node_id_from_node_name(dst_node_name)?,
                maximal_depth,
            )?
        })
    }

    #[no_numpy_binding]
    /// Return vector of the k minimum paths node IDs between given source node and destination node ID.
    ///
    /// # Arguments
    /// * `src_node_id`: NodeT - Source node ID.
    /// * `dst_node_id`: NodeT - Destination node ID.
    /// * `k`: usize - Number of paths to find.
    /// * `max_path_length`: Option<usize> - Maximum length of the paths. By default None.
    /// * `verbose`: Option<bool> - Whether to show a tentative loading bar. By default true.
    ///
    /// # Implementative details
    /// This method is not converted to a numpy array because it would have
    /// to be a ragged array, as the different paths have different lengths.
    ///
    /// # Safety
    /// If any of the given node IDs does not exist in the graph the method will panic.
    ///
    /// TODO! take a look at https://github.com/Murali-group/PathLinker/blob/master/ksp_Astar.py
    pub unsafe fn get_unchecked_k_shortest_path_node_ids_from_node_ids(
        &self,
        src_node_id: NodeT,
        dst_node_id: NodeT,
        k: usize,
        max_path_length: Option<NodeT>,
        verbose: Option<bool>,
    ) -> Result<Vec<Vec<NodeT>>, String> {
        let nodes_number = self.get_nodes_number() as usize;
        if nodes_number < 2 {
            panic!("It is impossible to execute this method on a graph with less than 2 nodes.");
        }
        let mut counts = vec![0; nodes_number];
        let verbose = verbose.unwrap_or(true);
        let mut total_nodes_to_exclude = 2;
        let srd_bfs = self.get_unchecked_breath_first_search_from_node_ids(
            src_node_id,
            None,
            None,
            max_path_length,
        );
        if !srd_bfs.has_path_to_node_id(dst_node_id) {
            return Err(concat!(
                "There is no path between the given source node id ",
                "and destination node with the provided parametrization ",
                "in the current graph."
            )
            .to_string());
        }
        let src_distances = srd_bfs.into_distances();
        let max_path_length = max_path_length.unwrap_or(NodeT::MAX);

        // If the graph is undirected
        // TODO! update this for directed graph using the in-star
        if !self.is_directed() && max_path_length != NodeT::MAX {
            let dst_distances = self
                .get_unchecked_breath_first_search_from_node_ids(
                    dst_node_id,
                    None,
                    None,
                    Some(max_path_length),
                )
                .into_distances();
            src_distances
                .into_iter()
                .zip(dst_distances.into_iter())
                .enumerate()
                .for_each(|(node_id, (dst1, dst2))| {
                    if dst1.saturating_add(dst2) > max_path_length {
                        total_nodes_to_exclude += 1;
                        counts[node_id] = k;
                    }
                });
        }

        // We do not want to have multiple paths re-passing through the source.
        counts[src_node_id as usize] = k;
        counts[dst_node_id as usize] = k;
        // In the stub graph the tuple contains:
        // - The position in the vector of the parent node (usize::MAX when node is root)
        // - The node itself.
        let mut stub_graph: Vec<(usize, NodeT)> = Vec::with_capacity(nodes_number);
        stub_graph.push((usize::MAX, src_node_id));

        // In the nodes_to_explore deque the tuples contain:
        // - The position of the node ID of the tuple in the stub graph
        // - The node itself.
        // - The current depth
        let mut nodes_to_explore: VecDeque<(usize, NodeT, NodeT)> =
            VecDeque::with_capacity(nodes_number);
        nodes_to_explore.push_back((0, src_node_id, 0));
        let mut reconstruction_positions: Vec<usize> = Vec::with_capacity(k);

        // Get the loading bar
        let pb = get_loading_bar(
            verbose,
            "Computing k shortest paths",
            k * (nodes_number - total_nodes_to_exclude),
        );

        while let Some((node_position, node_id, depth)) = nodes_to_explore.pop_front() {
            // If the current path has reached a depth greater than the maximum allowed
            // we skip it and proceed to the next path.
            if depth >= max_path_length {
                continue;
            }
            let mut path = Vec::with_capacity(depth as usize);
            path.push(node_id);
            let mut position = node_position;
            // We start to populate the output.
            while stub_graph[position].0 != usize::MAX {
                path.push(stub_graph[position].1);
                position = stub_graph[position].0;
            }
            let mut found_destination = false;
            let new_nodes = self
                .iter_unchecked_neighbour_node_ids_from_source_node_id(node_id)
                .filter(|&neighbour_node_id| {
                    // If the neighbour is the destination
                    // we can just add all of these paths
                    // immediately and avoid pushing them onto
                    // the queue.
                    if neighbour_node_id == dst_node_id {
                        found_destination = true;
                        return false;
                    }
                    // If the neighbours has already been used all the possible times,
                    // it does not make sense to be explored further.
                    if counts[neighbour_node_id as usize] >= k
                            // We do not want selfloops
                            || path.contains(&neighbour_node_id)
                    {
                        return false;
                    }
                    true
                })
                .collect::<Vec<NodeT>>();
            pb.inc(new_nodes.len() as u64);
            // If the neighbour is the destination
            // we can just add all of these paths
            // immediately and avoid pushing them onto
            // the queue.
            if found_destination {
                // Reconstruct the path found starting from
                // the stub graph.
                reconstruction_positions.push(node_position);
                // The check to finish is needed only when
                // we push a new value to the vector.
                if reconstruction_positions.len() == k {
                    break;
                }
            }

            // The current graph size is the size of the stub graph
            let current_graph_size = stub_graph.len();
            stub_graph.extend(new_nodes.iter().cloned().map(|neighbour_node_id| {
                counts[neighbour_node_id as usize] += 1;
                (node_position, neighbour_node_id)
            }));
            nodes_to_explore.extend(new_nodes.into_iter().enumerate().map(
                |(offset, neighbour_node_id)| {
                    (current_graph_size + offset, neighbour_node_id, depth + 1)
                },
            ));
        }
        Ok(reconstruction_positions
            .into_par_iter()
            .map(|mut position| {
                let mut path = vec![dst_node_id];
                // We start to populate the output.
                while stub_graph[position].0 != usize::MAX {
                    path.push(stub_graph[position].1);
                    position = stub_graph[position].0;
                }
                // Add the source node
                path.push(src_node_id);
                // Reverse the path.
                path.into_iter().rev().collect()
            })
            .collect())
    }

    #[fuzz_type(k: u8)]
    #[no_numpy_binding]
    /// Return vector of the k minimum paths node IDs between given source node and destination node ID.
    ///
    /// # Arguments
    /// * `src_node_id`: NodeT - Source node ID.
    /// * `dst_node_id`: NodeT - Destination node ID.
    /// * `k`: usize - Number of paths to find.
    /// * `max_path_length`: Option<usize> - Maximum length of the paths. By default None.
    /// * `verbose`: Option<bool> - Whether to show a tentative loading bar. By default true.
    ///
    /// # Implementative details
    /// This method is not converted to a numpy array because it would have
    /// to be a ragged array, as the different paths have different lengths.
    ///
    /// # Raises
    /// * If any of the given node IDs does not exist in the graph.
    pub fn get_k_shortest_path_node_ids_from_node_ids(
        &self,
        src_node_id: NodeT,
        dst_node_id: NodeT,
        k: usize,
<<<<<<< HEAD
    ) -> Result<Vec<Vec<NodeT>>> {
        Ok(unsafe {
=======
        max_path_length: Option<NodeT>,
        verbose: Option<bool>,
    ) -> Result<Vec<Vec<NodeT>>, String> {
        unsafe {
>>>>>>> 6645c3d6
            self.get_unchecked_k_shortest_path_node_ids_from_node_ids(
                self.validate_node_id(src_node_id)?,
                self.validate_node_id(dst_node_id)?,
                k,
                max_path_length,
                verbose,
            )
        }
    }

    #[fuzz_type(k: u8)]
    #[no_numpy_binding]
    /// Return vector of the k minimum paths node IDs between given source node and destination node name.
    ///
    /// # Arguments
    /// * `src_node_name`: &str - Source node name.
    /// * `dst_node_name`: &str - Destination node name.
    /// * `k`: usize - Number of paths to find.
    /// * `max_path_length`: Option<usize> - Maximum length of the paths. By default None.
    /// * `verbose`: Option<bool> - Whether to show a tentative loading bar. By default true.
    ///
    /// # Implementative details
    /// This method is not converted to a numpy array because it would have
    /// to be a ragged array, as the different paths have different lengths.
    ///
    /// # Raises
    /// * If any of the given node names does not exist in the graph.
    pub fn get_k_shortest_path_node_ids_from_node_names(
        &self,
        src_node_name: &str,
        dst_node_name: &str,
        k: usize,
<<<<<<< HEAD
    ) -> Result<Vec<Vec<NodeT>>> {
        Ok(unsafe {
=======
        max_path_length: Option<NodeT>,
        verbose: Option<bool>,
    ) -> Result<Vec<Vec<NodeT>>, String> {
        unsafe {
>>>>>>> 6645c3d6
            self.get_unchecked_k_shortest_path_node_ids_from_node_ids(
                self.get_node_id_from_node_name(src_node_name)?,
                self.get_node_id_from_node_name(dst_node_name)?,
                k,
                max_path_length,
                verbose,
            )
        }
    }

    #[fuzz_type(k: u8)]
    #[no_numpy_binding]
    /// Return vector of the k minimum paths node names between given source node and destination node name.
    ///
    /// # Arguments
    /// * `src_node_name`: &str - Source node name.
    /// * `dst_node_name`: &str - Destination node name.
    /// * `k`: usize - Number of paths to find.
    /// * `max_path_length`: Option<usize> - Maximum length of the paths. By default None.
    /// * `verbose`: Option<bool> - Whether to show a tentative loading bar. By default true.
    ///
    /// # Implementative details
    /// This method is not converted to a numpy array because it would have
    /// to be a ragged array, as the different paths have different lengths.
    ///
    /// # Raises
    /// * If any of the given node names does not exist in the graph.
    pub fn get_k_shortest_path_node_names_from_node_names(
        &self,
        src_node_name: &str,
        dst_node_name: &str,
        k: usize,
<<<<<<< HEAD
    ) -> Result<Vec<Vec<String>>> {
        self.get_k_shortest_path_node_ids_from_node_names(src_node_name, dst_node_name, k)
            .map(|paths| {
                paths
                    .into_iter()
                    .map(|path| {
                        path.into_iter()
                            .map(|node_id| unsafe {
                                self.get_unchecked_node_name_from_node_id(node_id)
                            })
                            .collect()
                    })
                    .collect()
            })
=======
        max_path_length: Option<NodeT>,
        verbose: Option<bool>,
    ) -> Result<Vec<Vec<String>>, String> {
        self.get_k_shortest_path_node_ids_from_node_names(
            src_node_name,
            dst_node_name,
            k,
            max_path_length,
            verbose,
        )
        .map(|paths| {
            paths
                .into_iter()
                .map(|path| {
                    path.into_iter()
                        .map(|node_id| unsafe {
                            self.get_unchecked_node_name_from_node_id(node_id)
                        })
                        .collect()
                })
                .collect()
        })
>>>>>>> 6645c3d6
    }

    /// Returns unweighted eccentricity of the given node.
    ///
    /// This method will panic if the given node ID does not exists in the graph.
    ///
    /// # Arguments
    /// * `node_id`: NodeT - Node for which to compute the eccentricity.
    ///
    /// # Safety
    /// If any of the given node IDs does not exist in the graph the method will panic.
    pub unsafe fn get_unchecked_eccentricity_from_node_id(&self, node_id: NodeT) -> NodeT {
        self.get_unchecked_breath_first_search_from_node_ids(node_id, None, None, None)
            .get_eccentricity()
    }

    #[manual_binding]
    /// Returns weighted eccentricity of the given node.
    ///
    /// This method will panic if the given node ID does not exists in the graph.
    ///
    /// # Arguments
    /// * `node_id`: NodeT - Node for which to compute the eccentricity.
    /// * `use_edge_weights_as_probabilities`: Option<bool> - Whether to treat the edge weights as probabilities.
    ///
    /// # Safety
    /// If any of the given node IDs does not exist in the graph the method will panic.
    pub unsafe fn get_unchecked_weighted_eccentricity_from_node_id(
        &self,
        node_id: NodeT,
        use_edge_weights_as_probabilities: Option<bool>,
    ) -> f64 {
        self.get_unchecked_dijkstra_from_node_ids(
            node_id,
            None,
            None,
            Some(false),
            None,
            use_edge_weights_as_probabilities,
        )
        .eccentricity
    }

    /// Returns unweighted eccentricity of the given node ID.
    ///
    /// # Arguments
    /// * `node_id`: NodeT - Node for which to compute the eccentricity.
    /// * `use_edge_weights_as_probabilities`: Option<bool> - Whether to treat the edge weights as probabilities.
    ///
    /// # Raises
    /// * If the given node ID does not exist in the graph.
    pub fn get_eccentricity_from_node_id(&self, node_id: NodeT) -> Result<NodeT> {
        self.validate_node_id(node_id)
            .map(|node_id| unsafe { self.get_unchecked_eccentricity_from_node_id(node_id) })
    }

    /// Returns weighted eccentricity of the given node ID.
    ///
    /// # Arguments
    /// * `node_id`: NodeT - Node for which to compute the eccentricity.
    /// * `use_edge_weights_as_probabilities`: Option<bool> - Whether to treat the edge weights as probabilities.
    ///
    /// # Raises
    /// * If the given node ID does not exist in the graph.
    /// * If weights are requested to be treated as probabilities but are not between 0 and 1.
    /// * If the graph contains negative weights.
    pub fn get_weighted_eccentricity_from_node_id(
        &self,
        node_id: NodeT,
        use_edge_weights_as_probabilities: Option<bool>,
    ) -> Result<f64> {
        if let Some(uewap) = use_edge_weights_as_probabilities {
            if uewap {
                self.must_have_edge_weights_representing_probabilities()?;
            }
        }
        self.must_have_positive_edge_weights()?;
        self.validate_node_id(node_id).map(|node_id| unsafe {
            self.get_unchecked_weighted_eccentricity_from_node_id(
                node_id,
                use_edge_weights_as_probabilities,
            )
        })
    }

    /// Returns unweighted eccentricity of the given node name.
    ///
    /// # Arguments
    /// * `node_name`: &str - Node for which to compute the eccentricity.
    ///
    /// # Raises
    /// * If the given node name does not exist in the current graph instance.
    pub fn get_eccentricity_from_node_name(&self, node_name: &str) -> Result<NodeT> {
        self.get_node_id_from_node_name(node_name)
            .map(|node_id| unsafe { self.get_unchecked_eccentricity_from_node_id(node_id) })
    }

    /// Returns weighted eccentricity of the given node name.
    ///
    /// # Arguments
    /// * `node_name`: &str - Node for which to compute the eccentricity.
    /// * `use_edge_weights_as_probabilities`: Option<bool> - Whether to treat the edge weights as probabilities.
    ///
    /// # Raises
    /// * If the given node name does not exist in the graph.
    /// * If weights are requested to be treated as probabilities but are not between 0 and 1.
    /// * If the graph contains negative weights.
    pub fn get_weighted_eccentricity_from_node_name(
        &self,
        node_name: &str,
        use_edge_weights_as_probabilities: Option<bool>,
    ) -> Result<f64> {
        if let Some(uewap) = use_edge_weights_as_probabilities {
            if uewap {
                self.must_have_edge_weights_representing_probabilities()?;
            }
        }
        self.must_have_positive_edge_weights()?;
        self.get_node_id_from_node_name(node_name)
            .map(|node_id| unsafe {
                self.get_unchecked_weighted_eccentricity_from_node_id(
                    node_id,
                    use_edge_weights_as_probabilities,
                )
            })
    }

    #[manual_binding]
    /// Returns vector of minimum paths distances and vector of nodes predecessors, if requested.
    ///
    /// # Arguments
    /// * `src_node_id`: NodeT - Root of the tree of minimum paths.
    /// * `maybe_dst_node_id`: Option<NodeT> - Optional target destination. If provided, Dijkstra will stop upon reaching this node.
    /// * `maybe_dst_node_ids`: Option<Vec<NodeT>> - Optional target destinations. If provided, Dijkstra will stop upon reaching all of these nodes.
    /// * `compute_predecessors`: bool - Whether to compute the vector of predecessors.
    /// * `maximal_depth`: Option<NodeT> - The maximal number of iterations to execute Dijkstra for.
    /// * `use_edge_weights_as_probabilities`: Option<bool> - Whether to treat the edge weights as probabilities.
    ///
    /// # Safety
    /// If any of the given node IDs does not exist in the graph the method will panic.
    pub unsafe fn get_unchecked_dijkstra_from_node_ids(
        &self,
        src_node_id: NodeT,
        maybe_dst_node_id: Option<NodeT>,
        mut maybe_dst_node_ids: Option<Vec<NodeT>>,
        compute_predecessors: Option<bool>,
        maximal_depth: Option<NodeT>,
        use_edge_weights_as_probabilities: Option<bool>,
    ) -> ShortestPathsDjkstra {
        let compute_predecessors = compute_predecessors.unwrap_or(true);
        let nodes_number = self.get_nodes_number() as usize;
        let use_edge_weights_as_probabilities = use_edge_weights_as_probabilities.unwrap_or(false);
        let mut dst_node_distance = maybe_dst_node_id.map(|_| {
            if use_edge_weights_as_probabilities {
                0.0
            } else {
                f64::INFINITY
            }
        });
        let mut predecessors: Option<Vec<Option<NodeT>>> = if compute_predecessors {
            Some(vec![None; nodes_number])
        } else {
            None
        };

        if self.is_unchecked_disconnected_from_node_id(src_node_id) {
            if use_edge_weights_as_probabilities {
                return ShortestPathsDjkstra::new(
                    vec![0.0; nodes_number],
                    predecessors,
                    dst_node_distance,
                    0.0,
                    0.0,
                    0.0,
                );
            } else {
                return ShortestPathsDjkstra::new(
                    vec![f64::INFINITY; nodes_number],
                    predecessors,
                    dst_node_distance,
                    f64::INFINITY,
                    f64::INFINITY,
                    0.0,
                );
            }
        }

        let bfs: Option<ShortestPathsResultBFS> = maximal_depth.map(|md| {
            self.get_unchecked_breath_first_search_from_node_ids(
                src_node_id,
                maybe_dst_node_id,
                None,
                Some(md),
            )
        });

        let mut nodes_to_explore: DijkstraQueue =
            DijkstraQueue::with_capacity_from_root(nodes_number, src_node_id as usize);
        let mut eccentricity: f64 = 0.0;
        let mut total_distance: f64 = 0.0;
        let mut total_harmonic_distance: f64 = 0.0;

        while let Some(closest_node_id) = nodes_to_explore.pop() {
            // Update the distances metrics
            eccentricity = eccentricity.max(nodes_to_explore[closest_node_id]);
            total_distance += nodes_to_explore[closest_node_id];
            if nodes_to_explore[closest_node_id] > 0.0 {
                total_harmonic_distance += if use_edge_weights_as_probabilities {
                    (-nodes_to_explore[closest_node_id]).exp()
                } else {
                    1.0 / nodes_to_explore[closest_node_id]
                };
            }
            // If the closest node is the optional destination node, we have
            // completed what the user has required.
            if maybe_dst_node_id.map_or(false, |dst| dst == closest_node_id as NodeT) {
                let _ = dst_node_distance.insert(if use_edge_weights_as_probabilities {
                    (-nodes_to_explore[closest_node_id]).exp()
                } else {
                    nodes_to_explore[closest_node_id]
                });
                break;
            }
            // If the closest node is in the set of the destination nodes
            if let Some(dst_node_ids) = &mut maybe_dst_node_ids {
                // We remove it
                let node_id_idx = dst_node_ids
                    .iter()
                    .position(|x| *x as usize == closest_node_id);

                if let Some(nii) = node_id_idx {
                    dst_node_ids.remove(nii);
                }
                // And if now the roaringbitmap is empty
                if dst_node_ids.is_empty() {
                    // We have completed the requested task.
                    break;
                }
            }

            self.iter_unchecked_neighbour_node_ids_from_source_node_id(closest_node_id as NodeT)
                .zip(self.iter_unchecked_edge_weights_from_source_node_id(closest_node_id as NodeT))
                .for_each(|(neighbour_node_id, weight)| {
                    if let Some(bfs) = bfs.as_ref() {
                        if !bfs.has_path_to_node_id(neighbour_node_id) {
                            return;
                        }
                    }
                    let new_neighbour_distance = nodes_to_explore[closest_node_id]
                        + if use_edge_weights_as_probabilities {
                            -(weight as f64).ln()
                        } else {
                            weight as f64
                        };
                    if new_neighbour_distance < nodes_to_explore[neighbour_node_id as usize] {
                        if let Some(predecessors) = &mut predecessors {
                            predecessors[neighbour_node_id as usize] =
                                Some(closest_node_id as NodeT);
                        }
                        nodes_to_explore.push(neighbour_node_id as usize, new_neighbour_distance);
                    }
                });
        }

        let mut distances = nodes_to_explore.unwrap();

        if use_edge_weights_as_probabilities {
            distances
                .iter_mut()
                .for_each(|distance| *distance = (-*distance).exp());
            eccentricity = (-eccentricity).exp();
            total_distance = (-total_distance).exp();
        }

        ShortestPathsDjkstra {
            distances,
            predecessors,
            dst_node_distance,
            eccentricity,
            total_distance,
            total_harmonic_distance,
        }
    }

    /// Returns minimum path node IDs and distance from given node ids.
    ///
    /// # Arguments
    /// * `src_node_id`: NodeT - Source node ID.
    /// * `dst_node_id`: NodeT - Destination node ID.
    /// * `maximal_depth`: Option<NodeT> - The maximal depth to execute the BFS for.
    /// * `use_edge_weights_as_probabilities`: Option<bool> - Whether to treat the edge weights as probabilities.
    /// * `maximal_depth`: Option<NodeT> - The maximal number of iterations to execute Dijkstra for.
    ///
    /// # Safety
    /// If any of the given node IDs does not exist in the graph the method will panic.
    pub unsafe fn get_unchecked_weighted_minimum_path_node_ids_from_node_ids(
        &self,
        src_node_id: NodeT,
        dst_node_id: NodeT,
        use_edge_weights_as_probabilities: Option<bool>,
        maximal_depth: Option<NodeT>,
    ) -> (f64, Vec<NodeT>) {
        let dijkstra = self.get_unchecked_dijkstra_from_node_ids(
            src_node_id,
            Some(dst_node_id),
            None,
            Some(true),
            maximal_depth,
            use_edge_weights_as_probabilities,
        );
        let predecessors = dijkstra.predecessors.unwrap();
        let path_length = dijkstra.dst_node_distance.unwrap();
        if let Some(uewp) = use_edge_weights_as_probabilities {
            // If the path length is to be treated as a probability and the
            // resulting probability is 0, it means that it is impossible
            // to get from the requested source node to the requested
            // destination node.
            if uewp && path_length.is_zero() {
                return (0.0, Vec::new());
            }
        }
        // If the path length is infinite, it means that there is no path
        // between the given source node and the given destination node.
        if path_length.is_infinite() {
            return (f64::INFINITY, Vec::new());
        }
        // Since we need to visit the predecessors vector we will be building
        // the path backwards and we will need to invert it afterwards.
        let mut reverse_path = Vec::new();
        let mut parent = dst_node_id;
        loop {
            reverse_path.push(parent);
            if parent == src_node_id {
                break;
            }
            if let Some(new_parent) = predecessors[parent as usize] {
                parent = new_parent;
            }
        }
        // Now we revert the path.
        (path_length, reverse_path.into_iter().rev().collect())
    }

    /// Returns minimum path node names from given node ids.
    ///
    /// # Arguments
    /// * `src_node_id`: NodeT - Source node ID.
    /// * `dst_node_id`: NodeT - Destination node ID.
    /// * `maximal_depth`: Option<NodeT> - The maximal depth to execute the BFS for.
    /// * `use_edge_weights_as_probabilities`: Option<bool> - Whether to treat the edge weights as probabilities.
    /// * `maximal_depth`: Option<NodeT> - The maximal number of iterations to execute Dijkstra for.
    ///
    /// # Safety
    /// If any of the given node IDs does not exist in the graph the method will panic.
    pub unsafe fn get_unchecked_weighted_minimum_path_node_names_from_node_ids(
        &self,
        src_node_id: NodeT,
        dst_node_id: NodeT,
        use_edge_weights_as_probabilities: Option<bool>,
        maximal_depth: Option<NodeT>,
    ) -> (f64, Vec<String>) {
        let (path_length, path) = self.get_unchecked_weighted_minimum_path_node_ids_from_node_ids(
            src_node_id,
            dst_node_id,
            use_edge_weights_as_probabilities,
            maximal_depth,
        );
        (
            path_length,
            path.into_iter()
                .map(|node_id| self.get_unchecked_node_name_from_node_id(node_id))
                .collect(),
        )
    }

    /// Returns minimum path node names from given node ids.
    ///
    /// # Arguments
    /// * `src_node_id`: NodeT - Source node ID.
    /// * `dst_node_id`: NodeT - Destination node ID.
    /// * `maximal_depth`: Option<NodeT> - The maximal depth to execute the BFS for.
    /// * `use_edge_weights_as_probabilities`: Option<bool> - Whether to treat the edge weights as probabilities.
    /// * `maximal_depth`: Option<NodeT> - The maximal number of iterations to execute Dijkstra for.
    ///
    /// # Raises
    /// * If any of the given node IDs do not exist in the current graph.
    pub fn get_weighted_minimum_path_node_ids_from_node_ids(
        &self,
        src_node_id: NodeT,
        dst_node_id: NodeT,
        use_edge_weights_as_probabilities: Option<bool>,
        maximal_depth: Option<NodeT>,
    ) -> Result<(f64, Vec<NodeT>)> {
        self.must_have_positive_edge_weights()?;
        if let Some(uewp) = use_edge_weights_as_probabilities {
            if uewp {
                self.must_have_edge_weights_representing_probabilities()?;
            }
        }
        Ok(unsafe {
            self.get_unchecked_weighted_minimum_path_node_ids_from_node_ids(
                self.validate_node_id(src_node_id)?,
                self.validate_node_id(dst_node_id)?,
                use_edge_weights_as_probabilities,
                maximal_depth,
            )
        })
    }

    /// Returns minimum path node names from given node names.
    ///
    /// # Arguments
    /// * `src_node_name`: &str - Source node name.
    /// * `dst_node_name`: &str - Destination node name.
    /// * `use_edge_weights_as_probabilities`: Option<bool> - Whether to treat the edge weights as probabilities.
    /// * `maximal_depth`: Option<NodeT> - The maximal number of iterations to execute Dijkstra for.
    ///
    /// # Raises
    /// * If any of the given node names do not exist in the current graph.
    pub fn get_weighted_minimum_path_node_ids_from_node_names(
        &self,
        src_node_name: &str,
        dst_node_name: &str,
        use_edge_weights_as_probabilities: Option<bool>,
        maximal_depth: Option<NodeT>,
    ) -> Result<(f64, Vec<NodeT>)> {
        self.must_have_positive_edge_weights()?;
        if let Some(uewp) = use_edge_weights_as_probabilities {
            if uewp {
                self.must_have_edge_weights_representing_probabilities()?;
            }
        }
        Ok(unsafe {
            self.get_unchecked_weighted_minimum_path_node_ids_from_node_ids(
                self.get_node_id_from_node_name(src_node_name)?,
                self.get_node_id_from_node_name(dst_node_name)?,
                use_edge_weights_as_probabilities,
                maximal_depth,
            )
        })
    }

    /// Returns minimum path node names from given node names.
    ///
    /// # Arguments
    /// * `src_node_name`: &str - Source node name.
    /// * `dst_node_name`: &str - Destination node name.
    /// * `use_edge_weights_as_probabilities`: Option<bool> - Whether to treat the edge weights as probabilities.
    /// * `maximal_depth`: Option<NodeT> - The maximal number of iterations to execute Dijkstra for.
    ///
    /// # Raises
    /// * If any of the given node names do not exist in the current graph.
    pub fn get_weighted_minimum_path_node_names_from_node_names(
        &self,
        src_node_name: &str,
        dst_node_name: &str,
        use_edge_weights_as_probabilities: Option<bool>,
        maximal_depth: Option<NodeT>,
    ) -> Result<(f64, Vec<String>)> {
        self.must_have_positive_edge_weights()?;
        if let Some(uewp) = use_edge_weights_as_probabilities {
            if uewp {
                self.must_have_edge_weights_representing_probabilities()?;
            }
        }
        Ok(unsafe {
            self.get_unchecked_weighted_minimum_path_node_names_from_node_ids(
                self.get_node_id_from_node_name(src_node_name)?,
                self.get_node_id_from_node_name(dst_node_name)?,
                use_edge_weights_as_probabilities,
                maximal_depth,
            )
        })
    }

    #[manual_binding]
    /// Returns vector of minimum paths distances and vector of nodes predecessors from given source node ID and optional destination node ID.
    ///
    /// # Arguments
    /// * `src_node_id`: NodeT - Node ID root of the tree of minimum paths.
    /// * `compute_predecessors`: Option<bool> - Whether to compute the vector of predecessors.
    /// * `maximal_depth`: Option<NodeT> - The maximal number of iterations to execute the DFS for.
    ///
    /// # Raises
    /// * If the given source node ID does not exist in the current graph.
    /// * If the given optional destination node ID does not exist in the current graph.
    pub fn get_breath_first_search_from_node_ids(
        &self,
        src_node_id: NodeT,
        dst_node_id: Option<NodeT>,
        compute_predecessors: Option<bool>,
        maximal_depth: Option<NodeT>,
    ) -> Result<ShortestPathsResultBFS> {
        // Check if the given root exists in the graph
        self.validate_node_id(src_node_id)?;
        unsafe {
            Ok(self.get_unchecked_breath_first_search_from_node_ids(
                src_node_id,
                dst_node_id,
                compute_predecessors,
                maximal_depth,
            ))
        }
    }

    #[manual_binding]
    /// Returns vector of minimum paths distances and vector of nodes predecessors from given source node ID and optional destination node ID.
    ///
    /// # Arguments
    /// * `src_node_id`: NodeT - Node ID root of the tree of minimum paths.
    /// * `maybe_dst_node_id`: Option<NodeT> - Optional target destination. If provided, Dijkstra will stop upon reaching this node.
    /// * `maybe_dst_node_ids`: Option<Vec<NodeT>> - Optional target destinations. If provided, Dijkstra will stop upon reaching all of these nodes.
    /// * `compute_predecessors`: Option<bool> - Whether to compute the vector of predecessors.
    /// * `maximal_depth`: Option<NodeT> - The maximal depth to execute the DFS for.
    /// * `use_edge_weights_as_probabilities`: Option<bool> - Whether to treat the edge weights as probabilities.
    ///
    /// # Raises
    /// * If the weights are to be used and the graph does not have weights.
    /// * If the given source node ID does not exist in the current graph.
    /// * If the given optional destination node ID does not exist in the current graph.
    /// * If weights are requested to be treated as probabilities but are not between 0 and 1.
    /// * If the graph contains negative weights.
    pub fn get_dijkstra_from_node_ids(
        &self,
        src_node_id: NodeT,
        maybe_dst_node_id: Option<NodeT>,
        maybe_dst_node_ids: Option<Vec<NodeT>>,
        compute_predecessors: Option<bool>,
        maximal_depth: Option<NodeT>,
        use_edge_weights_as_probabilities: Option<bool>,
    ) -> Result<ShortestPathsDjkstra> {
        // Check if the given root exists in the graph
        self.validate_node_id(src_node_id)?;
        self.must_have_positive_edge_weights()?;
        if let Some(uewap) = use_edge_weights_as_probabilities {
            if uewap {
                self.must_have_edge_weights_representing_probabilities()?;
            }
        };
        // If given, check if the given destination node ID exists in the graph
        if let Some(dst) = &maybe_dst_node_id {
            self.validate_node_id(*dst)?;
        }

        let maybe_dst_node_ids = maybe_dst_node_ids.map_or(Ok::<_, String>(None), |node_ids| {
            Ok(Some(self.validate_node_ids(node_ids)?))
        })?;

        Ok(unsafe {
            self.get_unchecked_dijkstra_from_node_ids(
                src_node_id,
                maybe_dst_node_id,
                maybe_dst_node_ids,
                compute_predecessors,
                maximal_depth,
                use_edge_weights_as_probabilities,
            )
        })
    }

    /// Returns approximated diameter and tentative low eccentricity node for an UNDIRECTED graph.
    /// This method returns a lowerbound of the diameter by doing the following steps:
    /// * Find the most central node
    /// * Find the most distant node from the most central one (and get a first
    ///    approximation of the diameter lowerbound)
    /// * Get the median node in this path
    /// * Find the most distant node from the median node
    /// * Find the most distant node form the last one, and get the second approx
    ///     of the diameter lowerbound.
    ///
    /// This basically creates a "cross" that spans the graph.
    fn get_four_sweep(&self) -> Result<(NodeT, NodeT)> {
        let most_central_node_id = unsafe { self.get_unchecked_most_central_node_id() };
        let first_candidate_most_eccentric_node_id = unsafe {
            self.get_unchecked_breath_first_search_from_node_ids(
                most_central_node_id,
                None,
                None,
                None,
            )
            .get_most_distant_node()
        };

        let bfs1 = unsafe {
            self.get_unchecked_breath_first_search_from_node_ids(
                first_candidate_most_eccentric_node_id,
                None,
                Some(true),
                None,
            )
        };

        let second_candidate_most_eccentric_node_id = unsafe {
            self.get_unchecked_breath_first_search_from_node_ids(
                bfs1.get_median_point(bfs1.get_most_distant_node())?,
                None,
                Some(true),
                None,
            )
            .get_most_distant_node()
        };
        let bfs2 = unsafe {
            self.get_unchecked_breath_first_search_from_node_ids(
                second_candidate_most_eccentric_node_id,
                None,
                Some(true),
                None,
            )
        };

        Ok((
            bfs1.get_eccentricity().max(bfs2.get_eccentricity()),
            bfs2.get_median_point(bfs2.get_most_distant_node())?,
        ))
    }

    /// Returns diameter of an UNDIRECTED graph.
    ///
    /// # Arguments
    /// * `verbose`: Option<bool> - Whether to show a loading bar.
    ///
    /// # Referencences
    /// This method is based on the algorithm described in ["On computing the diameter of real-world undirected graphs" by Crescenzi et al](https://who.rocq.inria.fr/Laurent.Viennot/road/papers/ifub.pdf).
    fn get_ifub(&self, verbose: Option<bool>) -> Result<f64> {
        if self.is_directed() {
            panic!(
                "This method is not defined YET for directed graphs! We will add it in the future!"
            )
        }

        let most_central_node_id = unsafe { self.get_unchecked_most_central_node_id() };
        if unsafe { self.is_unchecked_disconnected_from_node_id(most_central_node_id) } {
            return Ok(0.0);
        }

        // get the lowerbound of the diameter
        let (tentative_diameter, low_eccentricity_node) = self.get_four_sweep()?;
        // find the distances of all the nodes from the node with low eccentricty,
        // and thus with high centrality
        let bfs = unsafe {
            self.get_unchecked_breath_first_search_from_node_ids(
                low_eccentricity_node,
                None,
                None,
                None,
            )
        };
        assert!(
            tentative_diameter != NodeT::MAX,
            "The central node eccentricity cannot be infinite!"
        );
        assert!(
            tentative_diameter != 0,
            "The central node eccentricity cannot be zero!"
        );

        // filter out all the nodes which are surely not start or end of the diameter
        // because they are too close to the central node, this keeps only the outer
        // crown of nodes.
        let mut node_ids_and_distances = bfs
            .into_par_iter_node_ids_and_finite_distances()
            .filter(|&(_, distance)| tentative_diameter < distance * 2)
            .collect::<Vec<(NodeT, NodeT)>>();

        // If all the test cases are empty, it means
        // that our tentative diameter is already the actual diameter.
        if node_ids_and_distances.is_empty() {
            return Ok(tentative_diameter as f64);
        }

        // sort the nodes by distance, so that we will start checking from the
        // most distant ones which are the most probable to be an extreme of the
        // diameter.
        // Since this vector is generally expected to be quite small,
        // we proceed with a non-parallell approach to avoid spinning up
        // threads for no good reason.
        node_ids_and_distances.sort_by(|(_, a), &(_, b)| b.cmp(a));

        // Fold it into groups
        let mut current_distance = node_ids_and_distances[0].1;
        let mut distance_groups: Vec<(NodeT, Vec<NodeT>)> = vec![(current_distance, Vec::new())];
        for (node_id, distance) in node_ids_and_distances {
            if current_distance == distance {
                distance_groups.last_mut().unwrap().1.push(node_id);
            } else {
                current_distance = distance;
                distance_groups.push((distance, vec![node_id]));
            }
        }

        // Put tentative diameter into an AtomicU32
        let tentative_diameter = AtomicU32::new(tentative_diameter);

        let pb = get_loading_bar(
            verbose.unwrap_or(true) && distance_groups.len() > 1,
            "Computing diameter groups",
            distance_groups.len(),
        );

        // for each possible node of the outer crown compute the maximum path
        // from there, this way we can find the exact diameter
        distance_groups
            .into_iter()
            .progress_with(pb)
            .for_each(|(distance, node_ids)| unsafe {
                // If we have not yet reached the bound
                if tentative_diameter.load(Ordering::Relaxed) < distance * 2 {
                    let pb2 = get_loading_bar(
                        verbose.unwrap_or(true) && node_ids.len() > 1,
                        &format!("Computing diameter of nodes at distance {}", distance),
                        node_ids.len(),
                    );
                    // We compute the new candidate diameter.
                    tentative_diameter.fetch_max(
                        node_ids
                            .into_par_iter()
                            .progress_with(pb2)
                            .map(|node_id| self.get_unchecked_eccentricity_from_node_id(node_id))
                            .max()
                            .unwrap(),
                        Ordering::Relaxed,
                    );
                }
            });

        Ok(tentative_diameter.into_inner() as f64)
    }

    /// Returns diameter of the graph using naive method.
    ///
    /// Note that there exists the non-naive method for undirected graphs
    /// and it is possible to implement a faster method for directed graphs
    /// but we still need to get to it, as it will require an updated
    /// succinct data structure.
    ///
    /// # Arguments
    /// * `ignore_infinity`: Option<bool> - Whether to ignore infinite distances, which are present when in the graph exist multiple components.
    /// * `verbose`: Option<bool> - Whether to show a loading bar.
    ///
    /// # Raises
    /// * If the graph does not contain nodes.
    pub fn get_diameter_naive(
        &self,
        ignore_infinity: Option<bool>,
        verbose: Option<bool>,
    ) -> Result<f64> {
        self.must_have_nodes()?;
        let ignore_infinity = ignore_infinity.unwrap_or(false);
        let verbose = verbose.unwrap_or(true);

        if !self.has_edges() || !ignore_infinity && !self.is_connected(Some(verbose)) {
            return Ok(f64::INFINITY);
        }

        let pb = get_loading_bar(
            verbose,
            "Computing diameter",
            self.get_nodes_number() as usize,
        );
        Ok(self
            .par_iter_node_ids()
            .progress_with(pb)
            .map(|node_id| unsafe { self.get_unchecked_eccentricity_from_node_id(node_id) })
            .filter(|&distance| !ignore_infinity || distance != NOT_PRESENT)
            .max()
            .unwrap_or(0) as f64)
    }

    /// Returns diameter of the graph.
    ///
    /// # Arguments
    /// * `ignore_infinity`: Option<bool> - Whether to ignore infinite distances, which are present when in the graph exist multiple components.
    /// * `verbose`: Option<bool> - Whether to show a loading bar.
    ///
    /// # Raises
    /// * If the graph does not contain nodes.
    ///
    /// TODO! Add better implementation for directed graphs
    /// To make the better implementation for directed graphs we will first
    /// need to make the Elias-Fano encode the directed graph in a better way.
    pub fn get_diameter(
        &self,
        ignore_infinity: Option<bool>,
        verbose: Option<bool>,
    ) -> Result<f64> {
        self.must_have_nodes()?;
        let ignore_infinity = ignore_infinity.unwrap_or(false);
        let verbose = verbose.unwrap_or(true);

        if !self.has_edges() || !ignore_infinity && !self.is_connected(Some(verbose)) {
            return Ok(f64::INFINITY);
        }

        if self.is_directed() {
            self.get_diameter_naive(Some(true), Some(verbose))
        } else {
            self.get_ifub(Some(verbose))
        }
    }

    /// Returns diameter of the graph using naive method.
    ///
    /// Note that there exists the non-naive method for undirected graphs
    /// and it is possible to implement a faster method for directed graphs
    /// but we still need to get to it, as it will require an updated
    /// succinct data structure.
    ///
    /// # Arguments
    /// * `ignore_infinity`: Option<bool> - Whether to ignore infinite distances, which are present when in the graph exist multiple components.
    /// * `use_edge_weights_as_probabilities`: Option<bool> - Whether to treat the edge weights as probabilities.
    /// * `verbose`: Option<bool> - Whether to show a loading bar.
    ///
    /// # Raises
    /// * If the graph does not contain nodes.
    /// * If the graph does not have weights.
    /// * If the graph contains negative weights.
    /// * If the user has asked for the weights to be treated as probabilities but the weights are not between 0 and 1.
    ///
    /// TODO! Add better implementation for directed graphs
    /// To make the better implementation for directed graphs we will first
    /// need to make the Elias-Fano encode the directed graph in a better way.
    pub fn get_weighted_diameter_naive(
        &self,
        ignore_infinity: Option<bool>,
        use_edge_weights_as_probabilities: Option<bool>,
        verbose: Option<bool>,
    ) -> Result<f64> {
        self.must_have_nodes()?;
        self.must_have_positive_edge_weights()?;
        let use_edge_weights_as_probabilities = use_edge_weights_as_probabilities.unwrap_or(false);
        if use_edge_weights_as_probabilities {
            self.must_have_edge_weights_representing_probabilities()?;
        }
        let ignore_infinity = ignore_infinity.unwrap_or(true);
        let verbose = verbose.unwrap_or(true);

        if !self.has_edges() || !ignore_infinity && !self.is_connected(Some(verbose)) {
            return Ok(if use_edge_weights_as_probabilities {
                0.0
            } else {
                f64::INFINITY
            });
        }

        let pb = get_loading_bar(
            verbose,
            "Computing weighted diameter",
            self.get_nodes_number() as usize,
        );
        Ok(self
            .par_iter_node_ids()
            .progress_with(pb)
            .map(|node_id| unsafe {
                self.get_unchecked_weighted_eccentricity_from_node_id(
                    node_id,
                    Some(use_edge_weights_as_probabilities),
                )
            })
            .filter(|&distance| {
                !ignore_infinity
                    || if use_edge_weights_as_probabilities {
                        !distance.is_zero()
                    } else {
                        distance.is_finite()
                    }
            })
            .reduce(|| f64::NEG_INFINITY, f64::max))
    }

    #[manual_binding]
    /// Returns vector of minimum paths distances and vector of nodes predecessors from given source node name and optional destination node name.
    ///
    /// # Arguments
    /// * `src_node_name`: &str - Node name root of the tree of minimum paths.
    /// * `dst_node_name`: Option<&str> - Destination node name.
    /// * `compute_predecessors`: Option<bool> - Whether to compute the vector of predecessors.
    /// * `maximal_depth`: Option<NodeT> - The maximal depth to execute the DFS for.

    ///
    /// # Raises
    /// * If the weights are to be used and the graph does not have weights.
    /// * If the given source node name does not exist in the current graph.
    /// * If the given optional destination node name does not exist in the current graph.
    pub fn get_breath_first_search_from_node_names(
        &self,
        src_node_name: &str,
        dst_node_name: Option<&str>,
        compute_predecessors: Option<bool>,
        maximal_depth: Option<NodeT>,
    ) -> Result<ShortestPathsResultBFS> {
        unsafe {
            Ok(self.get_unchecked_breath_first_search_from_node_ids(
                self.get_node_id_from_node_name(src_node_name)?,
                dst_node_name.map_or(Ok::<_, String>(None), |dst_node_name| {
                    Ok(Some(self.get_node_id_from_node_name(dst_node_name)?))
                })?,
                compute_predecessors,
                maximal_depth,
            ))
        }
    }

    #[manual_binding]
    /// Returns vector of minimum paths distances and vector of nodes predecessors from given source node name and optional destination node name.
    ///
    /// # Arguments
    /// * `src_node_name`: &str - Node name root of the tree of minimum paths.
    /// * `maybe_dst_node_name`: Option<&str> - Optional target destination node name. If provided, Dijkstra will stop upon reaching this node.
    /// * `maybe_dst_node_names`: Option<Vec<&str>> - Optional target destination node names. If provided, Dijkstra will stop upon reaching all of these nodes.
    /// * `compute_predecessors`: Option<bool> - Whether to compute the vector of predecessors.
    /// * `maximal_depth`: Option<NodeT> - The maximal depth to execute the DFS for.
    /// * `use_edge_weights_as_probabilities`: Option<bool> - Whether to treat the edge weights as probabilities.
    ///
    /// # Raises
    /// * If the weights are to be used and the graph does not have weights.
    /// * If the given source node name does not exist in the current graph.
    /// * If the given optional destination node name does not exist in the current graph.
    pub fn get_dijkstra_from_node_names(
        &self,
        src_node_name: &str,
        maybe_dst_node_name: Option<&str>,
        maybe_dst_node_names: Option<Vec<&str>>,
        compute_predecessors: Option<bool>,
        maximal_depth: Option<NodeT>,
        use_edge_weights_as_probabilities: Option<bool>,
    ) -> Result<ShortestPathsDjkstra> {
        self.get_dijkstra_from_node_ids(
            self.get_node_id_from_node_name(src_node_name)?,
            maybe_dst_node_name.map_or(Ok::<_, String>(None), |dst_node_name| {
                Ok(Some(self.get_node_id_from_node_name(dst_node_name)?))
            })?,
            maybe_dst_node_names.map_or(Ok::<_, String>(None), |dst_node_names| {
                Ok(Some(
                    dst_node_names
                        .into_iter()
                        .map(|node_name| self.get_node_id_from_node_name(node_name))
                        .collect::<Result<_>>()?,
                ))
            })?,
            compute_predecessors,
            maximal_depth,
            use_edge_weights_as_probabilities,
        )
    }
}<|MERGE_RESOLUTION|>--- conflicted
+++ resolved
@@ -217,7 +217,6 @@
             }
 
             // explore the neighbourhood of the current node
-<<<<<<< HEAD
             self.iter_unchecked_neighbour_node_ids_from_source_node_id(node_id)
                 .for_each(|neighbour_node_id| {
                     if found_destination {
@@ -232,22 +231,6 @@
                         if let Some(predecessors) = predecessors.as_mut() {
                             predecessors[neighbour_node_id as usize] = node_id;
                         }
-=======
-            nodes_to_explore.extend(
-                self.iter_unchecked_neighbour_node_ids_from_source_node_id(node_id)
-                    .filter_map(|neighbour_node_id| {
-                        // If the node was not previously visited
-                        if !found_destination
-                            && distances[neighbour_node_id as usize] == NOT_PRESENT
-                        {
-                            // Set it's distance
-                            distances[neighbour_node_id as usize] = new_neighbour_distance;
-
-                            // and set its parent if we are asked to
-                            if let Some(predecessors) = predecessors.as_mut() {
-                                predecessors[neighbour_node_id as usize] = node_id;
-                            }
->>>>>>> 6645c3d6
 
                             if let Some(dst_node_id) = dst_node_id {
                                 if neighbour_node_id == dst_node_id {
@@ -614,15 +597,8 @@
         src_node_id: NodeT,
         dst_node_id: NodeT,
         k: usize,
-<<<<<<< HEAD
     ) -> Result<Vec<Vec<NodeT>>> {
         Ok(unsafe {
-=======
-        max_path_length: Option<NodeT>,
-        verbose: Option<bool>,
-    ) -> Result<Vec<Vec<NodeT>>, String> {
-        unsafe {
->>>>>>> 6645c3d6
             self.get_unchecked_k_shortest_path_node_ids_from_node_ids(
                 self.validate_node_id(src_node_id)?,
                 self.validate_node_id(dst_node_id)?,
@@ -655,15 +631,8 @@
         src_node_name: &str,
         dst_node_name: &str,
         k: usize,
-<<<<<<< HEAD
     ) -> Result<Vec<Vec<NodeT>>> {
         Ok(unsafe {
-=======
-        max_path_length: Option<NodeT>,
-        verbose: Option<bool>,
-    ) -> Result<Vec<Vec<NodeT>>, String> {
-        unsafe {
->>>>>>> 6645c3d6
             self.get_unchecked_k_shortest_path_node_ids_from_node_ids(
                 self.get_node_id_from_node_name(src_node_name)?,
                 self.get_node_id_from_node_name(dst_node_name)?,
@@ -696,7 +665,6 @@
         src_node_name: &str,
         dst_node_name: &str,
         k: usize,
-<<<<<<< HEAD
     ) -> Result<Vec<Vec<String>>> {
         self.get_k_shortest_path_node_ids_from_node_names(src_node_name, dst_node_name, k)
             .map(|paths| {
@@ -711,30 +679,6 @@
                     })
                     .collect()
             })
-=======
-        max_path_length: Option<NodeT>,
-        verbose: Option<bool>,
-    ) -> Result<Vec<Vec<String>>, String> {
-        self.get_k_shortest_path_node_ids_from_node_names(
-            src_node_name,
-            dst_node_name,
-            k,
-            max_path_length,
-            verbose,
-        )
-        .map(|paths| {
-            paths
-                .into_iter()
-                .map(|path| {
-                    path.into_iter()
-                        .map(|node_id| unsafe {
-                            self.get_unchecked_node_name_from_node_id(node_id)
-                        })
-                        .collect()
-                })
-                .collect()
-        })
->>>>>>> 6645c3d6
     }
 
     /// Returns unweighted eccentricity of the given node.

--- conflicted
+++ resolved
@@ -22,7 +22,6 @@
 [dependencies]
 crossbeam = "0.8.0"
 log = "0.4.8"
-<<<<<<< HEAD
 env_logger = "0.8.2"
 rayon = "1.5"
 rand = {version="0.8", features = ["small_rng"] }
@@ -31,16 +30,6 @@
 counter = "0.5.2"
 derive-getters = "0.2.0"
 bitvec = "0.20"
-=======
-env_logger = "0.7.1"
-rayon = "1.1"
-rand = {version="0.7", features = ["small_rng"] }
-itertools = "0.10.0"
-permutation = "0.2.5"
-counter = "0.5.2"
-derive-getters = "0.1.0"
-bitvec = "0.21"
->>>>>>> 9839bf65
 glob = "0.3.0"
 num_cpus = "1.13.0"
 linked_hash_set = "0.1.4"
